# Changelog

All significant changes to this project are documented in this release file.

| Legend                                                     |                                       |
|:-----------------------------------------------------------|:--------------------------------------|
| <span class="badge text-bg-feature">Feature</span>         | New feature                           |
| <span class="badge text-bg-enhancement">Enhancement</span> | Improvement in existing functionality |
| <span class="badge text-bg-api-change">API Change</span>   | Changes in the API                    |
| <span class="badge text-bg-danger">Fix</span>              | Bug fix                               |


## 0.15.0 <small>In development</small> { id="0.15.0" }

The main changes in this release are:

**Added**

<<<<<<< HEAD
+ The `differentiation` argument in <code>[ForecasterRecursiveMultiSeries]</code> can now be a dict to [differentiate each series independently](../user_guides/independent-multi-time-series-forecasting.html#differentiation). This is useful if the user wants to differentiate each series with a different order or not differentiate some of them.
=======
+ Added statistic `ewm` (exponential weighted mean) in <code>[RollingFeatures]</code>. Alpha can be specified using the new argument `kwargs_stats`, default `{'ewm': {'alpha': 0.3}}`.
>>>>>>> 01d57e74

**Changed**

+ <code>[ForecasterAutoregCustom]</code> and <code>[ForecasterAutoregMultiSeriesCustom]</code> has been deleted (deprecated since skforecast 0.14.0). Window features can be added using the `window_features` argument in the <code>[ForecasterRecursive]</code>, <code>[ForecasterDirect]</code>, <code>[ForecasterDirectMultiVariate]</code> and <code>[ForecasterRecursiveMultiSeries]</code>.

**Fixed**

+ Fix `transform_numpy` function in the <code>[utils]</code> module to work when transformers output in `scikit-learn` is `set_output(transform='pandas')`.


## 0.14.0 <small>Nov 11, 2024</small> { id="0.14.0" }

The main changes in this release are:

This release has undergone a major refactoring to improve the performance of the library. Visit the [migration guide](../user_guides/migration-guide.html) section for more information.

+ <span class="badge text-bg-feature">Feature</span> Window features can be added to the training matrix using the `window_features` argument in all forecasters. You can use the <code>[RollingFeatures]</code> class to create these features or create your own object. [Create window and custom features](../user_guides/window-features-and-custom-features.html).

+ <span class="badge text-bg-feature">Feature</span> <code>[model_selection]</code> functions now have a new argument `cv`. This argument expect an object of type <code>[TimeSeriesFold]</code> ([backtesting](../user_guides/backtesting.html)) or <code>[OneStepAheadFold]</code> which allows to define the validation strategy using the arguments `initial_train_size`, `steps`, `gap`, `refit`, `fixed_train_size`, `skip_folds` and `allow_incomplete_folds`.

+ <span class="badge text-bg-feature">Feature</span> Hyperparameter search now allows to follow a [one-step-ahead validation strategy](../user_guides/hyperparameter-tuning-and-lags-selection.html#one-step-ahead-validation) using a <code>[OneStepAheadFold]</code> as `cv` argument in the <code>[model_selection]</code> functions.

+ <span class="badge text-bg-enhancement">Enhancement</span> Refactor the prediction process in <code>[ForecasterRecursiveMultiSeries]</code> to improve performance when predicting multiple series.

+ <span class="badge text-bg-enhancement">Enhancement</span> The bootstrapping process in the `predict_bootstrapping` method of all forecasters has been optimized to improve performance. This may result in slightly different results when using the same seed as in previous versions.

+ <span class="badge text-bg-enhancement">Enhancement</span> Exogenous variables can be added to the training matrix if they do not contain the first window size observations. This is useful when exogenous variables are not available in early historical data. Visit the [exogenous variables](../user_guides/exogenous-variables.html#handling-missing-exogenous-data-in-initial-training-periods) section for more information.

+ <span class="badge text-bg-api-change">API Change</span> Package structure has been changed to improve code organization. The forecasters have been grouped into the `recursive`, `direct` amd `deep_learning` modules. Visit the [migration guide](../user_guides/migration-guide.html) section for more information.

+ <span class="badge text-bg-api-change">API Change</span> <code>[ForecasterAutoregCustom]</code> has been deprecated. [Window features](../user_guides/window-features-and-custom-features.html) can be added using the `window_features` argument in the <code>[ForecasterRecursive]</code>.

+ <span class="badge text-bg-api-change">API Change</span> Refactor the `set_out_sample_residuals` method in all forecasters, it now expects `y_true` and `y_pred` as arguments instead of `residuals`. This method is used to store the residuals of the out-of-sample predictions.

+ <span class="badge text-bg-api-change">API Change</span> The `pmdarima.ARIMA` regressor is no longer supported by the <code>[ForecasterSarimax]</code>. You can use the skforecast <code>[Sarimax]</code> model or, to continue using it, use skforecast 0.13.0 or lower.

+ <span class="badge text-bg-danger">Fix</span> Fixed a bug where the `create_predict_X` method in recursive Forecasters did not correctly generate the matrix correctly when using transformations and/or differentiations


**Added**

+ Added `numba>=0.59` as hard dependency.

+ Added `window_features` argument to all forecasters. This argument allows the user to add window features to the training matrix. See <code>[RollingFeatures]</code>.

+ Hyperparameter search now allows to follow a one-step-ahead validation strategy using a <code>[OneStepAheadFold]</code> as `cv` argument in the <code>[model_selection]</code> functions.

+ Differentiation has been extended to all forecasters. The `differentiation` argument has been added to all forecasters to model the n-order differentiated time series.

+ Create `transform_numpy` function in the <code>[utils]</code> module to carry out the transformation of the modeled time series and exogenous variables as numpy arrays.

+ `random_state` argument in the `fit` method of <code>[ForecasterRecursive]</code> to set a seed for the random generator so that the stored sample residuals are always deterministic.

+ New private method `_train_test_split_one_step_ahead` in all forecasters.

+ New private function `_calculate_metrics_one_step_ahead` to <code>[model_selection]</code> module to calculate the metrics when predicting one step ahead.

+ The `steps` argument in the predict method of the <code>[ForecasterRecursive]</code> can now be a str or a pandas datetime. If so, the method will predict up to the specified date. (contribution by [@imMoya](https://github.com/imMoya) [#811](https://github.com/skforecast/skforecast/pull/811)).

+ Exogenous variables can be added to the training matrix if they do not contain the first window size observations. This is useful when exogenous variables are not available in early historical data.

+ Added support for different activation functions in the <code>[create_and_compile_model]</code> function. (contribution by [@pablorodriper](https://github.com/pablorodriper) [#824](https://github.com/skforecast/skforecast/pull/824)).


**Changed**

+ <code>[ForecasterAutoregCustom]</code> and <code>[ForecasterAutoregMultiSeriesCustom]</code> has been deprecated. Window features can be added using the `window_features` argument in the <code>[ForecasterRecursive]</code> and <code>[ForecasterRecursiveMultiSeries]</code>.

+ Refactor `recursive_predict` in <code>[ForecasterRecursiveMultiSeries]</code> to predict all series at once and include option of adding residuals. This improves performance when predicting multiple series.

+ Refactor `predict_bootstrapping` in all Forecasters. The bootstrapping process has been optimized to improve performance. This may result in slightly different results when using the same seed as in previous versions.

+ Change the default value of `encoding` to `ordinal` in <code>[ForecasterRecursiveMultiSeries]</code>. This will avoid conflicts if the regressor does not support categorical variables by default.

+ Removed argument `engine` from <code>[bayesian_search_forecaster]</code> and <code>[bayesian_search_forecaster_multiseries]</code>.

+ The `pmdarima.ARIMA` regressor is no longer supported by the <code>[ForecasterSarimax]</code>. You can use the skforecast <code>[Sarimax]</code> model or, to continue using it, use skforecast 0.13.0 or lower.

+ `initialize_lags` in <code>[utils]</code> now returns the maximum lag, `max_lag`.

+ Removed attribute `window_size_diff` from all Forecasters. The window size extended by the order of differentiation is now calculated on `window_size`.

+ `lags` can be `None` when initializing any Forecaster that includes window features.

+ <code>[model_selection]</code> module has been divided internally into different modules to improve code organization (`_validation`, `_search`, `_split`).

+ Functions from `model_selection_multiseries` and `model_selection_sarimax` modules have been moved to the <code>[model_selection]</code> module.

+ <code>[model_selection]</code> functions now have a new argument `cv`. This argument expect an object of type <code>[TimeSeriesFold]</code> or <code>[OneStepAheadFold]</code> which allows to define the validation strategy using the arguments `initial_train_size`, `steps`, `gap`, `refit`, `fixed_train_size`, `skip_folds` and `allow_incomplete_folds`.

+ Added <code>[feature_selection]</code> module. The functions <code>[select_features]</code> and <code>[select_features_multiseries]</code> have been moved to this module.

+ The functions <code>[select_features]</code> and <code>[select_features_multiseries]</code> now have 3 returns: `selected_lags`, `selected_window_features` and `selected_exog`.

+ Refactor the `set_out_sample_residuals` method in all forecasters, it now expects `y_true` and `y_pred` as arguments instead of `residuals`.

+ `exog_to_direct` and `exog_to_direct_numpy` in <code>[utils]</code> now returns a the names of the columns of the transformed exogenous variables.

+ Renamed attributes in all Forecasters:

    + `encoding_mapping` has been renamed to `encoding_mapping_`.

    + `last_window` has been renamed to `last_window_`.

    + `index_type` has been renamed to `index_type_`.

    + `index_freq` has been renamed to `index_freq_`.

    + `training_range` has been renamed to `training_range_`.

    + `series_col_names` has been renamed to `series_names_in_`.

    + `included_exog` has been renamed to `exog_in_`.

    + `exog_type` has been renamed to `exog_type_in_`.

    + `exog_dtypes` has been renamed to `exog_dtypes_in_`.

    + `exog_col_names` has been renamed to `exog_names_in_`.

    + `series_X_train` has been renamed to `X_train_series_names_in_`.

    + `X_train_col_names` has been renamed to `X_train_features_names_out_`.

    + `binner_intervals` has been renamed to `binner_intervals_`.

    + `in_sample_residuals` has been renamed to `in_sample_residuals_`.

    + `out_sample_residuals` has been renamed to `out_sample_residuals_`.

    + `fitted` has been renamed to `is_fitted`.

+ Renamed arguments in different functions and methods:

    + `in_sample_residuals` has been renamed to `use_in_sample_residuals`.

    + `binned_residuals` has been renamed to `use_binned_residuals`.

    + `series_col_names` has been renamed to `series_names_in_` in the `check_predict_input`, `check_preprocess_exog_multiseries` and `initialize_transformer_series` functions in the <code>[utils]</code> module.

    + `series_X_train` has been renamed to `X_train_series_names_in_` in the `prepare_levels_multiseries` function in the <code>[utils]</code> module.

    + `exog_col_names` has been renamed to `exog_names_in_` in the `check_predict_input` and `check_preprocess_exog_multiseries` functions in the <code>[utils]</code> module.

    + `index_type` has been renamed to `index_type_` in the `check_predict_input` function in the <code>[utils]</code> module.

    + `index_freq` has been renamed to `index_freq_` in the `check_predict_input` function in the <code>[utils]</code> module.

    + `included_exog` has been renamed to `exog_in_` in the `check_predict_input` function in the <code>[utils]</code> module.

    + `exog_type` has been renamed to `exog_type_in_` in the `check_predict_input` function in the <code>[utils]</code> module.

    + `exog_dtypes` has been renamed to `exog_dtypes_in_` in the `check_predict_input` function in the <code>[utils]</code> module.

    + `fitted` has been renamed to `is_fitted` in the `check_predict_input` function in the <code>[utils]</code> module.

    + `use_in_sample` has been renamed to `use_in_sample_residuals` in the `prepare_residuals_multiseries` function in the <code>[utils]</code> module.

    + `in_sample_residuals` has been renamed to `use_in_sample_residuals` in the <code>[backtesting_forecaster]</code>, <code>[backtesting_forecaster_multiseries]</code> and `check_backtesting_input` (<code>[utils]</code> module) functions.

   + `binned_residuals` has been renamed to `use_binned_residuals` in the <code>[backtesting_forecaster]</code> function.

    + `in_sample_residuals` has been renamed to `in_sample_residuals_` in the `prepare_residuals_multiseries` function in the <code>[utils]</code> module.

    + `out_sample_residuals` has been renamed to `out_sample_residuals_` in the `prepare_residuals_multiseries` function in the <code>[utils]</code> module.

    + `last_window` has been renamed to `last_window_` in the `preprocess_levels_self_last_window_multiseries` function in the <code>[utils]</code> module.


**Fixed**

+ Fixed a bug where the `create_predict_X` method in recursive Forecasters did not correctly generate the matrix correctly when using transformations and/or differentiations.


## 0.13.0 <small>Aug 01, 2024</small> { id="0.13.0" }

The main changes in this release are:

+ <span class="badge text-bg-feature">Feature</span> Global Forecasters <code>[ForecasterAutoregMultiSeries]</code> and <code>[ForecasterAutoregMultiSeriesCustom]</code> are able to [predict series not seen during training](https://skforecast.org/latest/user_guides/independent-multi-time-series-forecasting.html#forecasting-unknown-series). This is useful when the user wants to predict a new series that was not included in the training data.

+ <span class="badge text-bg-feature">Feature</span> `encoding` can be set to `None` in Global Forecasters <code>[ForecasterAutoregMultiSeries]</code> and <code>[ForecasterAutoregMultiSeriesCustom]</code>. This option does [not add the encoded series ids](https://skforecast.org/latest/user_guides/independent-multi-time-series-forecasting#series-encoding-in-multi-series) to the regressor training matrix.

+ <span class="badge text-bg-feature">Feature</span> New `create_predict_X` method in all recursive and direct Forecasters to allow the user to inspect the matrix passed to the predict method of the regressor.

+ <span class="badge text-bg-feature">Feature</span> New module <code>[metrics]</code> with functions to calculate metrics for time series forecasting such as <code>[mean_absolute_scaled_error]</code> and <code>[root_mean_squared_scaled_error]</code>. Visit [Time Series Forecasting Metrics](https://skforecast.org/latest/user_guides/metrics.html) for more information.

+ <span class="badge text-bg-feature">Feature</span> New argument `add_aggregated_metric` in <code>[backtesting_forecaster_multiseries]</code> to include, in addition to the metrics for each level, the aggregated metric of all levels using the average (arithmetic mean), weighted average (weighted by the number of predicted values of each level) or pooling (the values of all levels are pooled and then the metric is calculated).

+ <span class="badge text-bg-feature">Feature</span> New argument `skip_folds` in <code>[model_selection]</code> and <code>[model_selection_multiseries]</code> functions. It allows the user to [skip some folds during backtesting](https://skforecast.org/latest/user_guides/backtesting#backtesting-with-skip-folds), which can be useful to speed up the backtesting process and thus the hyperparameter search.

+ <span class="badge text-bg-api-change">API Change</span> backtesting procedures now pass the training series to the metric functions so it can be used to calculate metrics that depend on the training series.

+ <span class="badge text-bg-api-change">API Change</span> Changed the default value of the `transformer_series` argument to `None` in the Global Forecasters <code>[ForecasterAutoregMultiSeries]</code> and <code>[ForecasterAutoregMultiSeriesCustom]</code>. In most cases, tree-based models are used as regressors in these forecasters, so no transformation is applied by default as it is not necessary.

**Added**

+ Support for `python 3.12`.

+ `keras` has been added as an optional dependency, tag deeplearning, to use the <code>[ForecasterRnn]</code>.

+ `PyTorch` backend for the <code>[ForecasterRnn]</code>.

+ New `create_predict_X` method in all recursive and direct Forecasters to allow the user to inspect the matrix passed to the predict method of the regressor.

+ New `_create_predict_inputs` method in all Forecasters to unify the inputs of the predict methods.

+ New plot function <code>[plot_prediction_intervals]</code> in the <code>[plot]</code> module to plot predicted intervals.

+ New module <code>[metrics]</code> with functions to calculate metrics for time series forecasting such as `mean_absolute_scaled_error` and `root_mean_squared_scaled_error`.

+ New argument `skip_folds` in <code>[model_selection]</code> and <code>[model_selection_multiseries]</code> functions. It allows the user to skip some folds during backtesting, which can be useful to speed up the backtesting process and thus the hyperparameter search.

+ New function <code>[plot_prediction_intervals]</code> in module <code>[plot]</code>.

+ Global Forecasters <code>[ForecasterAutoregMultiSeries]</code> and <code>[ForecasterAutoregMultiSeriesCustom]</code> are able to predict series not seen during training. This is useful when the user wants to predict a new series that was not included in the training data.

+ `encoding` can be set to `None` in Global Forecasters <code>[ForecasterAutoregMultiSeries]</code> and <code>[ForecasterAutoregMultiSeriesCustom]</code>. This option does not add the encoded series ids to the regressor training matrix.

+ New argument `add_aggregated_metric` in <code>[backtesting_forecaster_multiseries]</code> to include, in addition to the metrics for each level, the aggregated metric of all levels using the average (arithmetic mean), weighted average (weighted by the number of predicted values of each level) or pooling (the values of all levels are pooled and then the metric is calculated).

+ New argument `aggregate_metric` in <code>[grid_search_forecaster_multiseries]</code>, <code>[random_search_forecaster_multiseries]</code> and <code>[bayesian_search_forecaster_multiseries]</code> to select the aggregation method used to combine the metric(s) of all levels during the hyperparameter search. The available methods are: mean (arithmetic mean), weighted (weighted by the number of predicted values of each level) and pool (the values of all levels are pooled and then the metric is calculated). If more than one metric and/or aggregation method is used, all are reported in the results, but the first of each is used to select the best model.

+ New class <code>[DateTimeFeatureTransformer]</code> and function <code>[create_datetime_features]</code> in the <code>[preprocessing]</code> module to create datetime and calendar features from a datetime index.

**Changed**

+ Deprecated `python 3.8` compatibility.

+ Update [project dependencies](https://skforecast.org/latest/quick-start/how-to-install).

+ Change default value of `n_bins` when initializing <code>[ForecasterAutoreg]</code> from 15 to 10.

+ Refactor `_recursive_predict` in all recursive forecasters.

+ Change default value of `transformer_series` when initializing <code>[ForecasterAutoregMultiSeries]</code> and <code>[ForecasterAutoregMultiSeriesCustom]</code> from `StandardScaler()` to `None`.

+ Function `_get_metric` moved from <code>[model_selection]</code> to <code>[metrics]</code>.

+ Change information message when `verbose` is `True` in <code>[backtesting_forecaster]</code> and <code>[backtesting_forecaster_multiseries]</code>.

+ `select_n_jobs_backtesting` and `select_n_jobs_fit` in <code>[utils]</code> return `n_jobs = 1` if regressor is `LGBMRegressor`. This is because `lightgbm` is highly optimized for gradient boosting and parallelizes operations at a very fine-grained level, making additional parallelization unnecessary and potentially harmful due to resource contention.

+ `metric_values` returned by <code>[backtesting_forecaster]</code> and <code>[backtesting_sarimax]</code> is a `pandas DataFrame` with one column per metric instead of a `list`.

**Fixed**

+ Bug fix in <code>[backtesting_forecaster_multiseries]</code> using a <code>[ForecasterAutoregMultiSeries]</code> or <code>[ForecasterAutoregMultiSeriesCustom]</code> that includes differentiation.


## 0.12.1 <small>May 20, 2024</small> { id="0.12.1" }

<span class="badge text-bg-danger">Fix</span> This is a minor release to fix a bug.

**Added**


**Changed**


**Fixed**

+ Bug fix when storing `last_window` using a [`ForecasterAutoregMultiSeries`] that includes differentiation.


## 0.12.0 <small>May 05, 2024</small> { id="0.12.0" }

The main changes in this release are:

+ <span class="badge text-bg-feature">Feature</span> Multiseries forecaster (Global Models) can be trained using [series of different lengths and with different exogenous variables](https://skforecast.org/latest/user_guides/multi-series-with-different-length-and-different_exog) per series.

+ <span class="badge text-bg-feature">Feature</span> New functionality to [select features](https://skforecast.org/latest/user_guides/feature-selection) using scikit-learn selectors ([`select_features`](https://skforecast.org/latest/api/model_selection#skforecast.model_selection.model_selection.select_features) and [`select_features_multiseries`](https://skforecast.org/0.12.0/api/model_selection_multiseries#skforecast.model_selection_multiseries.model_selection_multiseries.select_features_multiseries)).

+ <span class="badge text-bg-feature">Feature</span> Added new forecaster [`ForecasterRnn`](https://skforecast.org/latest/api/forecasterrnn) to create forecasting models based on [deep learning](https://skforecast.org/latest/user_guides/forecasting-with-deep-learning-rnn-lstm) (RNN and LSTM).

+ <span class="badge text-bg-feature">Feature</span> New method to [predict intervals conditioned on the range of the predicted values](https://skforecast.org/latest/user_guides/probabilistic-forecasting#intervals-conditioned-on-predicted-values-binned-residuals). This is can help to improve the interval coverage when the residuals are not homoscedastic ([`ForecasterAutoreg`](https://skforecast.org/0.12.0/api/forecasterautoreg)).

+ <span class="badge text-bg-enhancement">Enhancement</span> [Bayesian hyperparameter search](https://skforecast.org/latest/user_guides/independent-multi-time-series-forecasting#hyperparameter-tuning-and-lags-selection-multi-series) is now available for all multiseries forecasters using `optuna` as the search engine.

+ <span class="badge text-bg-enhancement">Enhancement</span> All Recursive Forecasters are now able to [differentiate the time series](https://skforecast.org/latest/user_guides/time-series-differentiation) before modeling it.

+ <span class="badge text-bg-api-change">API Change</span> Changed the default value of the `transformer_series` argument to use a `StandardScaler()` in the Global Forecasters ([`ForecasterAutoregMultiSeries`](https://skforecast.org/0.12.0/api/forecastermultiseries), [`ForecasterAutoregMultiSeriesCustom`](https://skforecast.org/0.12.0/api/forecastermultiseriescustom) and [`ForecasterAutoregMultiVariate`](https://skforecast.org/0.12.0/api/forecastermultivariate)).

**Added**

+ Added `bayesian_search_forecaster_multiseries` function to `model_selection_multiseries` module. This function performs a Bayesian hyperparameter search for the `ForecasterAutoregMultiSeries`, `ForecasterAutoregMultiSeriesCustom`, and `ForecasterAutoregMultiVariate` using `optuna` as the search engine.

+ `ForecasterAutoregMultiVariate` allows to include None when lags is a dict so that a series does not participate in the construction of X_train.

+ The `output_file` argument has been added to the hyperparameter search functions in the `model_selection`, `model_selection_multiseries` and `model_selection_sarimax` modules to save the results of the hyperparameter search in a tab-separated values (TSV) file.

+ New argument `binned_residuals` in method `predict_interval` allows to condition the bootstraped residuals on range of the predicted values. 

+ Added `save_custom_functions` argument to the `save_forecaster` function in the `utils` module. If `True`, save custom functions used in the forecaster (`fun_predictors` and `weight_func`) as .py files. Custom functions must be available in the environment where the forecaster is loaded.

+ Added `select_features` and `select_features_multiseries` functions to the `model_selection` and `model_selection_multiseries` modules to perform feature selection using scikit-learn selectors.

+ Added `sort_importance` argument to `get_feature_importances` method in all Forecasters. If `True`, sort the feature importances in descending order.

+ Added `initialize_lags_grid` function to `model_selection` module. This function initializes the lags to be used in the hyperparameter search functions in `model_selection` and `model_selection_multiseries`.

+ Added `_initialize_levels_model_selection_multiseries` function to `model_selection_multiseries` module. This function initializes the levels of the series to be used in the model selection functions.

+ Added `set_dark_theme` function to the `plot` module to set a dark theme for matplotlib plots.

+ Allow tuple type for `lags` argument in all Forecasters.

+ Argument `differentiation` in all Forecasters to model the n-order differentiated time series.

+ Added `window_size_diff` attribute to all Forecasters. It stores the size of the window (`window_size`) extended by the order of differentiation. Added  to all Forecasters for API consistency.

+ Added `store_last_window` parameter to `fit` method in Forecasters. If `True`, store the last window of the training data.

+ Added `utils.set_skforecast_warnings` function to set the warnings of the skforecast package.

+ Added new forecaster `ForecasterRnn` to create forecasting models based on deep learning (RNN and LSTM).

+ Added new function `create_and_compile_model` to module `skforecast.ForecasterRnn.utils` to help to create and compile a RNN or LSTM models to be used in `ForecasterRnn`.

**Changed**

+ Deprecated argument `lags_grid` in `bayesian_search_forecaster`. Use `search_space` to define the candidate values for the lags. This allows the lags to be optimized along with the other hyperparameters of the regressor in the bayesian search.

+ `n_boot` argument in `predict_interval`changed from 500 to 250.

+ Changed the default value of the `transformer_series` argument to use a `StandardScaler()` in the Global Forecasters (`ForecasterAutoregMultiSeries`, `ForecasterAutoregMultiSeriesCustom` and `ForecasterAutoregMultiVariate`).

+ Refactor `utils.select_n_jobs_backtesting` to use the forecaster directly instead of `forecaster_name` and `regressor_name`.

+ Remove `_backtesting_forecaster_verbose` in model_selection in favor of `_create_backtesting_folds`, (deprecated since 0.8.0).

**Fixed**

+ Small bug in `utils.select_n_jobs_backtesting`, rename `ForecasterAutoregMultiseries` to `ForecasterAutoregMultiSeries`.


## 0.11.0 <small>Nov 16, 2023</small> { id="0.11.0" }

The main changes in this release are:

+ New `predict_quantiles` method in all Autoreg Forecasters to calculate the specified quantiles for each step.

+ Create `ForecasterBaseline.ForecasterEquivalentDate`, a Forecaster to create simple model that serves as a basic reference for evaluating the performance of more complex models.

**Added**

+ Added `skforecast.datasets` module. It contains functions to load data for our examples and user guides.

+ Added `predict_quantiles` method to all Autoreg Forecasters.

+ Added `SkforecastVersionWarning` to the `exception` module. This warning notify that the skforecast version installed in the environment differs from the version used to initialize the forecaster when using `load_forecaster`.

+ Create `ForecasterBaseline.ForecasterEquivalentDate`, a Forecaster to create simple model that serves as a basic reference for evaluating the performance of more complex models.

**Changed**

+ Enhance the management of internal copying in skforecast to minimize the number of copies, thereby accelerating data processing.

**Fixed**

+ Rename `self.skforcast_version` attribute to `self.skforecast_version` in all Forecasters.

+ Fixed a bug where the `create_train_X_y` method did not correctly align lags and exogenous variables when the index was not a Pandas index in all Forecasters.


## 0.10.1 <small>Sep 26, 2023</small> { id="0.10.1" }

This is a minor release to fix a bug when using `grid_search_forecaster`, `random_search_forecaster` or `bayesian_search_forecaster` with a Forecaster that includes differentiation.

**Added**


**Changed**


**Fixed**

+ Bug fix `grid_search_forecaster`, `random_search_forecaster` or `bayesian_search_forecaster` with a Forecaster that includes differentiation.


## 0.10.0 <small>Sep 07, 2023</small> { id="0.10.0" }

The main changes in this release are:

+ New `Sarimax.Sarimax` model. A wrapper of `statsmodels.SARIMAX` that follows the scikit-learn API and can be used with the `ForecasterSarimax`.

+ Added `differentiation` argument to `ForecasterAutoreg` and `ForecasterAutoregCustom` to model the n-order differentiated time series using the new skforecast preprocessor `TimeSeriesDifferentiator`.

**Added**

+ New `Sarimax.Sarimax` model. A wrapper of `statsmodels.SARIMAX` that follows the scikit-learn API.

+ Added `skforecast.preprocessing.TimeSeriesDifferentiator` to preprocess time series by differentiating or integrating them (reverse differentiation).

+ Added `differentiation` argument to `ForecasterAutoreg` and `ForecasterAutoregCustom` to model the n-order differentiated time series.

**Changed**

+ Refactor `ForecasterSarimax` to work with both skforecast Sarimax and pmdarima ARIMA models.

+ Replace `setup.py` with `pyproject.toml`.

**Fixed**


## 0.9.1 <small>Jul 14, 2023</small> { id="0.9.1" }

The main changes in this release are:

+ Fix imports in `skforecast.utils` module to correctly import `sklearn.linear_model` into the `select_n_jobs_backtesting` and `select_n_jobs_fit_forecaster` functions.

**Added**

**Changed**

**Fixed**

+ Fix imports in `skforecast.utils` module to correctly import `sklearn.linear_model` into the `select_n_jobs_backtesting` and `select_n_jobs_fit_forecaster` functions.


## 0.9.0 <small>Jul 09, 2023</small> { id="0.9.0" }

The main changes in this release are:

+ `ForecasterAutoregDirect` and `ForecasterAutoregMultiVariate` include the `n_jobs` argument in their `fit` method, allowing multi-process parallelization for improved performance.

+ All backtesting and grid search functions have been extended to include the `n_jobs` argument, allowing multi-process parallelization for improved performance.

+ Argument `refit` now can be also an `integer` in all backtesting dependent functions in modules `model_selection`, `model_selection_multiseries`, and `model_selection_sarimax`. This allows the Forecaster to be trained every this number of iterations.

+ `ForecasterAutoregMultiSeries` and `ForecasterAutoregMultiSeriesCustom` can be trained using series of different lengths. This means that the model can handle datasets with different numbers of data points in each series.

**Added**

+ Support for `scikit-learn 1.3.x`.

+ Argument `n_jobs='auto'` to `fit` method in `ForecasterAutoregDirect` and `ForecasterAutoregMultiVariate` to allow multi-process parallelization.

+ Argument `n_jobs='auto'` to all backtesting dependent functions in modules `model_selection`, `model_selection_multiseries` and `model_selection_sarimax` to allow multi-process parallelization.

+ Argument `refit` now can be also an `integer` in all backtesting dependent functions in modules `model_selection`, `model_selection_multiseries`, and `model_selection_sarimax`. This allows the Forecaster to be trained every this number of iterations.

+ `ForecasterAutoregMultiSeries` and `ForecasterAutoregMultiSeriesCustom` allow to use series of different lengths for training.

+ Added `show_progress` to grid search functions.

+ Added functions `select_n_jobs_backtesting` and `select_n_jobs_fit_forecaster` to `utils` to select the number of jobs to use during multi-process parallelization.

**Changed**

+ Remove `get_feature_importance` in favor of `get_feature_importances` in all Forecasters, (deprecated since 0.8.0).

+ The `model_selection._create_backtesting_folds` function now also returns the last window indices and whether or not to train the forecaster.

+ The `model_selection` functions `_backtesting_forecaster_refit` and `_backtesting_forecaster_no_refit` have been unified in `_backtesting_forecaster`.

+ The `model_selection_multiseries` functions `_backtesting_forecaster_multiseries_refit` and `_backtesting_forecaster_multiseries_no_refit` have been unified in `_backtesting_forecaster_multiseries`.

+ The `model_selection_sarimax` functions `_backtesting_refit_sarimax` and `_backtesting_no_refit_sarimax` have been unified in `_backtesting_sarimax`.

+ `utils.preprocess_y` allows a pandas DataFrame as input.

**Fixed**

+ Ensure reproducibility of Direct Forecasters when using `predict_bootstrapping`, `predict_dist` and `predict_interval` with a `list` of steps.

+ The `create_train_X_y` method returns a dict of pandas Series as `y_train` in `ForecasterAutoregDirect` and `ForecasterAutoregMultiVariate`. This ensures that each series has the appropriate index according to the step to be trained.

+ The `filter_train_X_y_for_step` method in `ForecasterAutoregDirect` and `ForecasterAutoregMultiVariate` now updates the index of `X_train_step` to ensure correct alignment with `y_train_step`.


## 0.8.1 <small>May 27, 2023</small> { id="0.8.1" }

**Added**

- Argument `store_in_sample_residuals=True` in `fit` method added to all forecasters to speed up functions such as backtesting.

**Changed**

- Refactor `utils.exog_to_direct` and `utils.exog_to_direct_numpy` to increase performance.

**Fixed**

- `utils.check_exog_dtypes` now compares the `dtype.name` instead of the `dtype`. (suggested by Metaming https://github.com/Metaming)


## 0.8.0 <small>May 16, 2023</small> { id="0.8.0" }

**Added**

+ Added the `fit_kwargs` argument to all forecasters to allow the inclusion of additional keyword arguments passed to the regressor's `fit` method.

+ Added the `set_fit_kwargs` method to set the `fit_kwargs` attribute.
  
+ Support for `pandas 2.0.x`.

+ Added `exceptions` module with custom warnings.

+ Added function `utils.check_exog_dtypes` to issue a warning if exogenous variables are one of type `init`, `float`, or `category`. Raise Exception if `exog` has categorical columns with non integer values.

+ Added function `utils.get_exog_dtypes` to get the data types of the exogenous variables included during the training of the forecaster model. 

+ Added function `utils.cast_exog_dtypes` to cast data types of the exogenous variables using a dictionary as a mapping.

+ Added function `utils.check_select_fit_kwargs` to check if the argument `fit_kwargs` is a dictionary and select only the keys used by the `fit` method of the regressor.

+ Added function `model_selection._create_backtesting_folds` to provide train/test indices (position) for backtesting functions.

+ Added argument `gap` to functions in `model_selection`, `model_selection_multiseries` and `model_selection_sarimax` to omit observations between training and prediction.

+ Added argument `show_progress` to functions `model_selection.backtesting_forecaster`, `model_selection_multiseries.backtesting_forecaster_multiseries` and `model_selection_sarimax.backtesting_forecaster_sarimax` to indicate weather to show a progress bar.

+ Added argument `remove_suffix`, default `False`, to the method `filter_train_X_y_for_step()` in `ForecasterAutoregDirect` and `ForecasterAutoregMultiVariate`. If `remove_suffix=True` the suffix "_step_i" will be removed from the column names of the training matrices.

**Changed**

+ Rename optional dependency package `statsmodels` to `sarimax`. Now only `pmdarima` will be installed, `statsmodels` is no longer needed.

+ Rename `get_feature_importance()` to `get_feature_importances()` in all Forecasters. `get_feature_importance()` method will me removed in skforecast 0.9.0.

+ Refactor `get_feature_importances()` in all Forecasters.

+ Remove `model_selection_statsmodels` in favor of `ForecasterSarimax` and `model_selection_sarimax`, (deprecated since 0.7.0).

+ Remove attributes `create_predictors` and `source_code_create_predictors` in favor of `fun_predictors` and `source_code_fun_predictors` in `ForecasterAutoregCustom`, (deprecated since 0.7.0).

+ The `utils.check_exog` function now includes a new optional parameter, `allow_nan`, that controls whether a warning should be issued if the input `exog` contains NaN values. 

+ `utils.check_exog` is applied before and after `exog` transformations.

+ The `utils.preprocess_y` function now includes a new optional parameter, `return_values`, that controls whether to return a numpy ndarray with the values of y or not. This new option is intended to avoid copying data when it is not necessary.

+ The `utils.preprocess_exog` function now includes a new optional parameter, `return_values`, that controls whether to return a numpy ndarray with the values of y or not. This new option is intended to avoid copying data when it is not necessary.

+ Replaced `tqdm.tqdm` by `tqdm.auto.tqdm`.

+ Refactor `utils.exog_to_direct`.

**Fixed**

+ The dtypes of exogenous variables are maintained when generating the training matrices with the `create_train_X_y` method in all the Forecasters.


## 0.7.0 <small>Mar 21, 2023</small> { id="0.7.0" }

**Added**

+ Class `ForecasterAutoregMultiSeriesCustom`.

+ Class `ForecasterSarimax` and `model_selection_sarimax` (wrapper of [pmdarima](http://alkaline-ml.com/pmdarima/modules/generated/pmdarima.arima.ARIMA.html#pmdarima.arima.ARIMA)).
  
+ Method `predict_interval()` to `ForecasterAutoregDirect` and `ForecasterAutoregMultiVariate`.

+ Method `predict_bootstrapping()` to all forecasters, generate multiple forecasting predictions using a bootstrapping process.

+ Method `predict_dist()` to all forecasters, fit a given probability distribution for each step using a bootstrapping process.

+ Function `plot_prediction_distribution` in module `plot`.

+ Alias `backtesting_forecaster_multivariate` for `backtesting_forecaster_multiseries` in `model_selection_multiseries` module.

+ Alias `grid_search_forecaster_multivariate` for `grid_search_forecaster_multiseries` in `model_selection_multiseries` module.

+ Alias `random_search_forecaster_multivariate` for `random_search_forecaster_multiseries` in `model_selection_multiseries` module.

+ Attribute `forecaster_id` to all Forecasters.

**Changed**

+ Deprecated `python 3.7` compatibility.

+ Added `python 3.11` compatibility.

+ `model_selection_statsmodels` is deprecated in favor of `ForecasterSarimax` and `model_selection_sarimax`. It will be removed in version 0.8.0.

+ Remove `levels_weights` argument in `grid_search_forecaster_multiseries` and `random_search_forecaster_multiseries`, deprecated since version 0.6.0. Use `series_weights` and `weights_func` when creating the forecaster instead.

+ Attributes `create_predictors` and `source_code_create_predictors` renamed to `fun_predictors` and `source_code_fun_predictors` in `ForecasterAutoregCustom`. Old names will be removed in version 0.8.0.

+ Remove engine `'skopt'` in `bayesian_search_forecaster` in favor of engine `'optuna'`. To continue using it, use skforecast 0.6.0.

+ `in_sample_residuals` and `out_sample_residuals` are stored as numpy ndarrays instead of pandas series.

+ In `ForecasterAutoregMultiSeries`, `set_out_sample_residuals()` is now expecting a `dict` for the `residuals` argument instead of a `pandas DataFrame`.

+ Remove the `scikit-optimize` dependency.

**Fixed**

+ Remove operator `**` in `set_params()` method for all forecasters.

+ Replace `getfullargspec` in favor of `inspect.signature` (contribution by @jordisilv).


## 0.6.0 <small>Nov 30, 2022</small> { id="0.6.0" }

**Added**

+ Class `ForecasterAutoregMultivariate`.

+ Function `initialize_lags` in `utils` module  to create lags values in the initialization of forecasters (applies to all forecasters).

+ Function `initialize_weights` in `utils` module to check and initialize arguments `series_weights`and `weight_func` (applies to all forecasters).

+ Argument `weights_func` in all Forecasters to allow weighted time series forecasting. Individual time based weights can be assigned to each value of the series during the model training.

+ Argument `series_weights` in `ForecasterAutoregMultiSeries` to define individual weights each series.

+ Include argument `random_state` in all Forecasters `set_out_sample_residuals` methods for random sampling with reproducible output.

+ In `ForecasterAutoregMultiSeries`, `predict` and `predict_interval` methods allow the simultaneous prediction of multiple levels.

+ `backtesting_forecaster_multiseries` allows backtesting multiple levels simultaneously.

+ `metric` argument can be a list in `grid_search_forecaster_multiseries`, `random_search_forecaster_multiseries`. If `metric` is a `list`, multiple metrics will be calculated. (suggested by Pablo Dávila Herrero https://github.com/Pablo-Davila)

+ Function `multivariate_time_series_corr` in module `utils`.

+ Function `plot_multivariate_time_series_corr` in module `plot`.
  
**Changed**

+ `ForecasterAutoregDirect` allows to predict specific steps.

+ Remove `ForecasterAutoregMultiOutput` in favor of `ForecasterAutoregDirect`, (deprecated since 0.5.0).

+ Rename function `exog_to_multi_output` to `exog_to_direct` in `utils` module.

+ In `ForecasterAutoregMultiSeries`, rename parameter `series_levels` to `series_col_names`.

+ In `ForecasterAutoregMultiSeries` change type of `out_sample_residuals` to a `dict` of numpy ndarrays.

+ In `ForecasterAutoregMultiSeries`, delete argument `level` from method `set_out_sample_residuals`.

+ In `ForecasterAutoregMultiSeries`, `level` argument of `predict` and `predict_interval` renamed to `levels`.

+ In `backtesting_forecaster_multiseries`, `level` argument of `predict` and `predict_interval` renamed to `levels`.

+ In `check_predict_input` function, argument `level` renamed to `levels` and `series_levels` renamed to `series_col_names`.

+ In `backtesting_forecaster_multiseries`, `metrics_levels` output is now a pandas DataFrame.

+ In `grid_search_forecaster_multiseries` and `random_search_forecaster_multiseries`, argument `levels_weights` is deprecated since version 0.6.0, and will be removed in version 0.7.0. Use `series_weights` and `weights_func` when creating the forecaster instead.

+ Refactor `_create_lags_` in `ForecasterAutoreg`, `ForecasterAutoregDirect` and `ForecasterAutoregMultiSeries`. (suggested by Bennett https://github.com/Bennett561)

+ Refactor `backtesting_forecaster` and `backtesting_forecaster_multiseries`.

+ In `ForecasterAutoregDirect`, `filter_train_X_y_for_step` now starts at 1 (before 0).

+ In `ForecasterAutoregDirect`, DataFrame `y_train` now start with 1, `y_step_1` (before `y_step_0`).

+ Remove `cv_forecaster` from module `model_selection`.

**Fixed**

+ In `ForecasterAutoregMultiSeries`, argument `last_window` predict method now works when it is a pandas DataFrame.

+ In `ForecasterAutoregMultiSeries`, fix bug transformers initialization.


## 0.5.1 <small>Oct 05, 2022</small> { id="0.5.1" }

**Added**

+ Check that `exog` and `y` have the same length in `_evaluate_grid_hyperparameters` and `bayesian_search_forecaster` to avoid fit exception when `return_best`.

+ Check that `exog` and `series` have the same length in `_evaluate_grid_hyperparameters_multiseries` to avoid fit exception when `return_best`.

**Changed**

+ Argument `levels_list` in `grid_search_forecaster_multiseries`, `random_search_forecaster_multiseries` and `_evaluate_grid_hyperparameters_multiseries` renamed to `levels`.

**Fixed**

+ `ForecasterAutoregMultiOutput` updated to match `ForecasterAutoregDirect`.

+ Fix Exception to raise when `level_weights` does not add up to a number close to 1.0 (before was exactly 1.0) in `grid_search_forecaster_multiseries`, `random_search_forecaster_multiseries` and `_evaluate_grid_hyperparameters_multiseries`.

+ `Create_train_X_y` in `ForecasterAutoregMultiSeries` now works when the forecaster is not fitted.


## 0.5.0 <small>Sep 23, 2022</small> { id="0.5.0" }

**Added**

+ New arguments `transformer_y` (`transformer_series` for multiseries) and `transformer_exog` in all forecaster classes. It is for transforming (scaling, max-min, ...) the modeled time series and exogenous variables inside the forecaster.

+ Functions in utils `transform_series` and `transform_dataframe` to carry out the transformation of the modeled time series and exogenous variables.

+ Functions `_backtesting_forecaster_verbose`, `random_search_forecaster`, `_evaluate_grid_hyperparameters`, `bayesian_search_forecaster`, `_bayesian_search_optuna` and `_bayesian_search_skopt` in model_selection.

+ Created `ForecasterAutoregMultiSeries` class for modeling multiple time series simultaneously.

+ Created module `model_selection_multiseries`. Functions: `_backtesting_forecaster_multiseries_refit`, `_backtesting_forecaster_multiseries_no_refit`, `backtesting_forecaster_multiseries`, `grid_search_forecaster_multiseries`, `random_search_forecaster_multiseries` and `_evaluate_grid_hyperparameters_multiseries`.

+ Function `_check_interval` in utils. (suggested by Thomas Karaouzene https://github.com/tkaraouzene)

+ `metric` can be a list in `backtesting_forecaster`, `grid_search_forecaster`, `random_search_forecaster`, `backtesting_forecaster_multiseries`. If `metric` is a `list`, multiple metrics will be calculated. (suggested by Pablo Dávila Herrero https://github.com/Pablo-Davila)

+ Skforecast works with python 3.10.

+ Functions `save_forecaster` and `load_forecaster` to module utils.

+ `get_feature_importance()` method checks if the forecast is fitted.

**Changed**

+ `backtesting_forecaster` change default value of argument `fixed_train_size: bool=True`.

+ Remove argument `set_out_sample_residuals` in function `backtesting_forecaster` (deprecated since 0.4.2).

+ `backtesting_forecaster` verbose now includes fold size.

+ `grid_search_forecaster` results include the name of the used metric as column name.

+ Remove `get_coef` method from `ForecasterAutoreg`, `ForecasterAutoregCustom` and `ForecasterAutoregMultiOutput` (deprecated since 0.4.3).

+ `_get_metric` now allows `mean_squared_log_error`.

+ `ForecasterAutoregMultiOutput` has been renamed to `ForecasterAutoregDirect`. `ForecasterAutoregMultiOutput` will be removed in version 0.6.0.

+ `check_predict_input` updated to check `ForecasterAutoregMultiSeries` inputs.

+ `set_out_sample_residuals` has a new argument `transform` to transform the residuals before being stored.

**Fixed**

+ `fit` now stores `last_window` values with len = forecaster.max_lag in ForecasterAutoreg and ForecasterAutoregCustom.

+ `in_sample_residuals` stored as a `pd.Series` when `len(residuals) > 1000`.


## 0.4.3 <small>Mar 18, 2022</small> { id="0.4.3" }

**Added**

+ Checks if all elements in lags are `int` when creating ForecasterAutoreg and ForecasterAutoregMultiOutput.

+ Add `fixed_train_size: bool=False` argument to `backtesting_forecaster` and `backtesting_sarimax`

**Changed**

+ Rename `get_metric` to `_get_metric`.

+ Functions in model_selection module allow custom metrics.

+ Functions in model_selection_statsmodels module allow custom metrics.

+ Change function `set_out_sample_residuals` (ForecasterAutoreg and ForecasterAutoregCustom), `residuals` argument must be a `pandas Series` (was `numpy ndarray`).

+ Returned value of backtesting functions (model_selection and model_selection_statsmodels) is now a `float` (was `numpy ndarray`).

+ `get_coef` and `get_feature_importance` methods unified in `get_feature_importance`.

**Fixed**

+ Requirements versions.

+ Method `fit` doesn't remove `out_sample_residuals` each time the forecaster is fitted.

+ Added random seed to residuals downsampling (ForecasterAutoreg and ForecasterAutoregCustom)


## 0.4.2 <small>Jan 08, 2022</small> { id="0.4.2" }

**Added**

+ Increased verbosity of function `backtesting_forecaster()`.

+ Random state argument in `backtesting_forecaster()`.

**Changed**

+ Function `backtesting_forecaster()` do not modify the original forecaster.

+ Deprecated argument `set_out_sample_residuals` in function `backtesting_forecaster()`.

+ Function `model_selection.time_series_spliter` renamed to `model_selection.time_series_splitter`

**Fixed**

+ Methods `get_coef` and `get_feature_importance` of `ForecasterAutoregMultiOutput` class return proper feature names.


## 0.4.1 <small>Dec 13, 2021</small> { id="0.4.1" }

**Added**

**Changed**

**Fixed**

+ `fit` and `predict` transform pandas series and dataframes to numpy arrays if regressor is XGBoost.


## 0.4.0 <small>Dec 10, 2021</small> { id="0.4.0" }

Version 0.4 has undergone a huge code refactoring. Main changes are related to input-output formats (only pandas series and dataframes are allowed although internally numpy arrays are used for performance) and model validation methods (unified into backtesting with and without refit).

**Added**

+ `ForecasterBase` as parent class

**Changed**

+ Argument `y` must be pandas Series. Numpy ndarrays are not allowed anymore.

+ Argument `exog` must be pandas Series or pandas DataFrame. Numpy ndarrays are not allowed anymore.

+ Output of `predict` is a pandas Series with index according to the steps predicted.

+ Scikitlearn pipelines are allowed as regressors.

+ `backtesting_forecaster` and `backtesting_forecaster_intervals` have been combined in a single function.

    + It is possible to backtest forecasters already trained.
    + `ForecasterAutoregMultiOutput` allows incomplete folds.
    + It is possible to update `out_sample_residuals` with backtesting residuals.
    
+ `cv_forecaster` has the option to update `out_sample_residuals` with backtesting residuals.

+ `backtesting_sarimax_statsmodels` and `cv_sarimax_statsmodels` have been combined in a single function.

+ `gridsearch_forecaster` use backtesting as validation strategy with the option of refit.

+ Extended information when printing `Forecaster` object.

+ All static methods for checking and preprocessing inputs moved to module utils.

+ Remove deprecated class `ForecasterCustom`.

**Fixed**


## 0.3.0 <small>Sep 01, 2021</small> { id="0.3.0" }

**Added**

+ New module model_selection_statsmodels to cross-validate, backtesting and grid search AutoReg and SARIMAX models from statsmodels library:
    + `backtesting_autoreg_statsmodels`
    + `cv_autoreg_statsmodels`
    + `backtesting_sarimax_statsmodels`
    + `cv_sarimax_statsmodels`
    + `grid_search_sarimax_statsmodels`
    
+ Added attribute window_size to `ForecasterAutoreg` and `ForecasterAutoregCustom`. It is equal to `max_lag`.

**Changed**

+ `cv_forecaster` returns cross-validation metrics and cross-validation predictions.
+ Added an extra column for each parameter in the dataframe returned by `grid_search_forecaster`.
+ statsmodels 0.12.2 added to requirements

**Fixed**


## 0.2.0 <small>Aug 26, 2021</small> { id="0.2.0" }

**Added**


+ Multiple exogenous variables can be passed as pandas DataFrame.

+ Documentation at https://skforecast.org

+ New unit test

+ Increased typing

**Changed**

+ New implementation of `ForecasterAutoregMultiOutput`. The training process in the new version creates a different X_train for each step. See [Direct multi-step forecasting](https://github.com/skforecast/skforecast#introduction) for more details. Old versión can be acces with `skforecast.deprecated.ForecasterAutoregMultiOutput`.

**Fixed**


## 0.1.9 <small>Jul 27, 2021</small> { id="0.1.9" }

**Added**

+ Logging total number of models to fit in `grid_search_forecaster`.

+ Class `ForecasterAutoregCustom`.

+ Method `create_train_X_y` to facilitate access to the training data matrix created from `y` and `exog`.

**Changed**


+ New implementation of `ForecasterAutoregMultiOutput`. The training process in the new version creates a different X_train for each step. See [Direct multi-step forecasting](https://github.com/skforecast/skforecast#introduction) for more details. Old versión can be acces with `skforecast.deprecated.ForecasterAutoregMultiOutput`.

+ Class `ForecasterCustom` has been renamed to `ForecasterAutoregCustom`. However, `ForecasterCustom` will still remain to keep backward compatibility.

+ Argument `metric` in `cv_forecaster`, `backtesting_forecaster`, `grid_search_forecaster` and `backtesting_forecaster_intervals` changed from 'neg_mean_squared_error', 'neg_mean_absolute_error', 'neg_mean_absolute_percentage_error' to 'mean_squared_error', 'mean_absolute_error', 'mean_absolute_percentage_error'.

+ Check if argument `metric` in `cv_forecaster`, `backtesting_forecaster`, `grid_search_forecaster` and `backtesting_forecaster_intervals` is one of 'mean_squared_error', 'mean_absolute_error', 'mean_absolute_percentage_error'.

+ `time_series_spliter` doesn't include the remaining observations in the last complete fold but in a new one when `allow_incomplete_fold=True`. Take in consideration that incomplete folds with few observations could overestimate or underestimate the validation metric.

**Fixed**

+ Update lags of  `ForecasterAutoregMultiOutput` after `grid_search_forecaster`.


## 0.1.8.1 <small>May 17, 2021</small> { id="0.1.8.1" }

**Added**

+ `set_out_sample_residuals` method to store or update out of sample residuals used by `predict_interval`.

**Changed**

+ `backtesting_forecaster_intervals` and `backtesting_forecaster` print number of steps per fold.

+ Only stored up to 1000 residuals.

+ Improved verbose in `backtesting_forecaster_intervals`.

**Fixed**

+ Warning of inclompleted folds when using `backtesting_forecast` with a  `ForecasterAutoregMultiOutput`.

+ `ForecasterAutoregMultiOutput.predict` allow exog data longer than needed (steps).

+ `backtesting_forecast` prints correctly the number of folds when remainder observations are cero.

+ Removed named argument X in `self.regressor.predict(X)` to allow using XGBoost regressor.

+ Values stored in `self.last_window` when training `ForecasterAutoregMultiOutput`. 


## 0.1.8 <small>Apr 02, 2021</small> { id="0.1.8" }

**Added**

- Class `ForecasterAutoregMultiOutput.py`: forecaster with direct multi-step predictions.
- Method `ForecasterCustom.predict_interval` and  `ForecasterAutoreg.predict_interval`: estimate prediction interval using bootstrapping.
- `skforecast.model_selection.backtesting_forecaster_intervals` perform backtesting and return prediction intervals.
 
**Changed**

 
**Fixed**


## 0.1.7 <small>Mar 19, 2021</small> { id="0.1.7" }

**Added**

- Class `ForecasterCustom`: same functionalities as `ForecasterAutoreg` but allows custom definition of predictors.
 
**Changed**

- `grid_search forecaster` adapted to work with objects `ForecasterCustom` in addition to `ForecasterAutoreg`.
 
**Fixed**
 
 
## 0.1.6 <small>Mar 14, 2021</small> { id="0.1.6" }

**Added**

- Method `get_feature_importances` to `skforecast.ForecasterAutoreg`.
- Added backtesting strategy in `grid_search_forecaster`.
- Added `backtesting_forecast` to `skforecast.model_selection`.
 
**Changed**

- Method `create_lags` return a matrix where the order of columns match the ascending order of lags. For example, column 0 contains the values of the minimum lag used as predictor.
- Renamed argument `X` to `last_window` in method `predict`.
- Renamed `ts_cv_forecaster` to `cv_forecaster`.
 
**Fixed**


## 0.1.4 <small>Feb 15, 2021</small> { id="0.1.4" }
  
**Added**

- Method `get_coef` to `skforecast.ForecasterAutoreg`.
 
**Changed**

 
**Fixed**



<!-- Links to API Reference -->
<!-- Forecasters -->
[ForecasterRecursive]: https://skforecast.org/latest/api/forecasterrecursive
[ForecasterDirect]: https://skforecast.org/latest/api/forecasterdirect
[ForecasterRecursiveMultiSeries]: https://skforecast.org/latest/api/forecasterrecursivemultiseries
[ForecasterDirectMultiVariate]: https://skforecast.org/latest/api/forecasterdirectmultivariate
[ForecasterRNN]: https://skforecast.org/latest/api/forecasterrnn
[create_and_compile_model]: https://skforecast.org/latest/api/forecasterrnn#skforecast.deep_learning.utils.create_and_compile_model
[ForecasterSarimax]: https://skforecast.org/latest/api/forecastersarimax
[Sarimax]: https://skforecast.org/latest/api/sarimax
[ForecasterEquivalentDate]: https://skforecast.org/latest/api/forecasterequivalentdate

<!-- model_selection -->
[model_selection]: https://skforecast.org/latest/api/model_selection

[backtesting_forecaster]: https://skforecast.org/latest/api/model_selection#skforecast.model_selection._validation.backtesting_forecaster
[grid_search_forecaster]: https://skforecast.org/latest/api/model_selection#skforecast.model_selection._search.grid_search_forecaster
[random_search_forecaster]: https://skforecast.org/latest/api/model_selection#skforecast.model_selection._search.random_search_forecaster
[bayesian_search_forecaster]: https://skforecast.org/latest/api/model_selection#skforecast.model_selection._search.bayesian_search_forecaster

[backtesting_forecaster_multiseries]: https://skforecast.org/latest/api/model_selection#skforecast.model_selection._validation.backtesting_forecaster_multiseries
[grid_search_forecaster_multiseries]: https://skforecast.org/latest/api/model_selection#skforecast.model_selection._search.grid_search_forecaster_multiseries
[random_search_forecaster_multiseries]: https://skforecast.org/latest/api/model_selection#skforecast.model_selection._search.random_search_forecaster_multiseries
[bayesian_search_forecaster_multiseries]: https://skforecast.org/latest/api/model_selection#skforecast.model_selection._search.bayesian_search_forecaster_multiseries

[backtesting_sarimax]: https://skforecast.org/latest/api/model_selection#skforecast.model_selection._validation.backtesting_sarimax
[grid_search_sarimax]: https://skforecast.org/latest/api/model_selection#skforecast.model_selection._search.grid_search_sarimax
[random_search_sarimax]: https://skforecast.org/latest/api/model_selection#skforecast.model_selection._search.random_search_sarimax

[BaseFold]: https://skforecast.org/latest/api/model_selection#skforecast.model_selection._split.BaseFold
[TimeSeriesFold]: https://skforecast.org/latest/api/model_selection#skforecast.model_selection._split.TimeSeriesFold
[OneStepAheadFold]: https://skforecast.org/latest/api/model_selection#skforecast.model_selection._split.OneStepAheadFold

<!-- feature_selection -->
[feature_selection]: https://skforecast.org/latest/api/feature_selection
[select_features]: https://skforecast.org/latest/api/feature_selection#skforecast.feature_selection.feature_selection.select_features
[select_features_multiseries]: https://skforecast.org/latest/api/feature_selection#skforecast.feature_selection.feature_selection.select_features_multiseries

<!-- preprocessing -->
[preprocessing]: https://skforecast.org/latest/api/preprocessing
[RollingFeatures]: https://skforecast.org/latest/api/preprocessing#skforecast.preprocessing.preprocessing.RollingFeatures
[series_long_to_dict]: https://skforecast.org/latest/api/preprocessing#skforecast.preprocessing.preprocessing.series_long_to_dict
[exog_long_to_dict]: https://skforecast.org/latest/api/preprocessing#skforecast.preprocessing.preprocessing.exog_long_to_dict
[TimeSeriesDifferentiator]: https://skforecast.org/latest/api/preprocessing#skforecast.preprocessing.preprocessing.TimeSeriesDifferentiator
[QuantileBinner]: https://skforecast.org/latest/api/preprocessing#skforecast.preprocessing.preprocessing.QuantileBinner

<!-- metrics -->
[metrics]: https://skforecast.org/latest/api/metrics
[mean_absolute_scaled_error]: https://skforecast.org/latest/api/metrics#skforecast.metrics.metrics.mean_absolute_scaled_error
[root_mean_squared_scaled_error]: https://skforecast.org/latest/api/metrics#skforecast.metrics.metrics.root_mean_squared_scaled_error
[add_y_train_argument]: https://skforecast.org/latest/api/metrics#skforecast.metrics.metrics.add_y_train_argument

<!-- plot -->
[plot]: https://skforecast.org/latest/api/plot
[set_dark_theme]: https://skforecast.org/latest/api/plot#skforecast.plot.plot.set_dark_theme
[plot_residuals]: https://skforecast.org/latest/api/plot#skforecast.plot.plot.plot_residuals
[plot_multivariate_time_series_corr]: https://skforecast.org/latest/api/plot#skforecast.plot.plot.plot_multivariate_time_series_corr
[plot_prediction_distribution]: https://skforecast.org/latest/api/plot#skforecast.plot.plot.plot_prediction_distribution
[plot_prediction_intervals]: https://skforecast.org/latest/api/plot#skforecast.plot.plot.plot_prediction_intervals

<!-- utils -->
[utils]: https://skforecast.org/latest/api/utils

<!-- datasets -->
[datasets]: https://skforecast.org/latest/api/datasets
[fetch_dataset]: https://skforecast.org/latest/api/datasets#skforecast.datasets.fetch_dataset
[load_demo_dataset]: https://skforecast.org/latest/api/datasets#skforecast.datasets.load_demo_dataset

<!-- exceptions -->
[utils]: https://skforecast.org/latest/api/exceptions


<!-- OLD -->
[ForecasterAutoreg]: https://skforecast.org/0.13.0/api/forecasterautoreg
[ForecasterAutoregCustom]: https://skforecast.org/0.13.0/api/forecasterautoregcustom
[ForecasterAutoregDirect]: https://skforecast.org/0.13.0/api/forecasterautoregdirect
[ForecasterAutoregMultiSeries]: https://skforecast.org/0.13.0/api/forecastermultiseries
[ForecasterAutoregMultiSeriesCustom]: https://skforecast.org/0.13.0/api/forecastermultiseriescustom
[ForecasterAutoregMultiVariate]: https://skforecast.org/0.13.0/api/forecastermultivariate
[model_selection_multiseries]: https://skforecast.org/0.13.0/api/model_selection_multiseries
[model_selection_sarimax]: https://skforecast.org/0.13.0/api/model_selection_sarimax
[DateTimeFeatureTransformer]: https://skforecast.org/0.13.0/api/preprocessing#skforecast.preprocessing.DateTimeFeatureTransformer
[create_datetime_features]: https://skforecast.org/0.13.0/api/preprocessing#skforecast.preprocessing.create_datetime_features<|MERGE_RESOLUTION|>--- conflicted
+++ resolved
@@ -16,15 +16,15 @@
 
 **Added**
 
-<<<<<<< HEAD
 + The `differentiation` argument in <code>[ForecasterRecursiveMultiSeries]</code> can now be a dict to [differentiate each series independently](../user_guides/independent-multi-time-series-forecasting.html#differentiation). This is useful if the user wants to differentiate each series with a different order or not differentiate some of them.
-=======
+
 + Added statistic `ewm` (exponential weighted mean) in <code>[RollingFeatures]</code>. Alpha can be specified using the new argument `kwargs_stats`, default `{'ewm': {'alpha': 0.3}}`.
->>>>>>> 01d57e74
+
 
 **Changed**
 
 + <code>[ForecasterAutoregCustom]</code> and <code>[ForecasterAutoregMultiSeriesCustom]</code> has been deleted (deprecated since skforecast 0.14.0). Window features can be added using the `window_features` argument in the <code>[ForecasterRecursive]</code>, <code>[ForecasterDirect]</code>, <code>[ForecasterDirectMultiVariate]</code> and <code>[ForecasterRecursiveMultiSeries]</code>.
+
 
 **Fixed**
 
