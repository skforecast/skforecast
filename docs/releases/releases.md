--- conflicted
+++ resolved
@@ -41,11 +41,9 @@
 
 + Argument `dropna` in <code>[exog_long_to_dict]</code> function has been renamed to `drop_all_nan_cols`.
 
-<<<<<<< HEAD
 + Argument `initial_train_size` can be a `str` or a `pandas datetime` in <code>[TimeSeriesFold]</code> and <code>[OneStepAheadFold]</code>. If so, the cv object will use the specified date to split the data. (contribution by [@g-rubio](https://github.com/g-rubio) [#898](https://github.com/skforecast/skforecast/pull/898)).
-=======
+
 + `set_dark_theme` background color changed to `#001633` to improve readability.
->>>>>>> 0b2d7184
 
 
 **Fixed**
