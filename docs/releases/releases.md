--- conflicted
+++ resolved
@@ -10,23 +10,16 @@
 | <span class="badge text-bg-danger">Fix</span>              | Bug fix                               |
 
 
-<<<<<<< HEAD
-## 0.18.0 <small>Aug 11, 2025</small> { id="0.18.0" }
+## 0.18.0 <small>Under Development</small> { id="0.18.0" }
 
 The main changes in this release are:
 
-**Added**
-
-+ <span class="badge text-bg-feature">Feature</span>  New function <code>[show_all_datasets_info]</code> to display information about all available datasets.
-=======
-## 0.18.0 <small>Under Development</small> { id="0.18.0" }
-
-The main changes in this release are:
-
 + <span class="badge text-bg-feature">Feature</span> New parameter `fold_stride` in <code>[TimeSeriesFold]</code>. This parameter controls how the start of the test set advances between consecutive folds during the <code>[backtesting_forecaster]</code>, <code>[backtesting_forecaster_multiseries]</code> and <code>[backtesting_sarimax]</code> functions. By default, `fold_stride` is equal to `steps`, which means that the test sets do not overlap and there are no gaps between them. However, if `fold_stride` is set to a value less than `steps`, the test sets will overlap, resulting in multiple forecasts for the same observations. Conversely, if `fold_stride` is set to a value greater than `steps`, gaps will be left between consecutive test sets. ([#764](https://github.com/skforecast/skforecast/issues/764))
 
 + <span class="badge text-bg-feature">Feature</span> New function <code>[backtesting_gif_creator]</code> in the <code>[plot]</code> module to create a gif that visualizes the backtesting process. 
 
++ <span class="badge text-bg-feature">Feature</span> New function <code>[show_all_datasets_info]</code> to display information about all available datasets.
+
 + <span class="badge text-bg-feature">API Change</span> Backtesting functions output DataFrame now includes a `fold` column to identify the fold number of each prediction.
 
 + <span class="badge text-bg-danger">Fix</span> Fixed a bug that caused the gap to not be applied correctly in the <code>[backtesting_forecaster_multiseries]</code> function. ([#1028](https://github.com/skforecast/skforecast/issues/1028))
@@ -37,24 +30,20 @@
 + New parameter `fold_stride` in <code>[TimeSeriesFold]</code>. This parameter controls how the start of the test set advances between consecutive folds during the <code>[backtesting_forecaster]</code>, <code>[backtesting_forecaster_multiseries]</code> and <code>[backtesting_sarimax]</code> functions. By default, `fold_stride` is equal to `steps`, which means that the test sets do not overlap and there are no gaps between them. However, if `fold_stride` is set to a value less than `steps`, the test sets will overlap, resulting in multiple forecasts for the same observations. Conversely, if `fold_stride` is set to a value greater than `steps`, gaps will be left between consecutive test sets. ([#764](https://github.com/skforecast/skforecast/issues/764))
 
 + New function <code>[backtesting_gif_creator]</code> in the <code>[plot]</code> module to create a gif that visualizes the backtesting process.
->>>>>>> e1535939
-
-
-**Changed**
-
-<<<<<<< HEAD
-
-**Fixed**
-
-=======
+
++ New function <code>[show_all_datasets_info]</code> to display information about all available datasets.
+
+
+**Changed**
+
 + Backtesting functions output DataFrame now includes a `fold` column to identify the fold number of each prediction.
 
+
 **Fixed**
 
 + Fixed a bug that caused the gap to not be applied correctly in the <code>[backtesting_forecaster_multiseries]</code> function. ([#1028](https://github.com/skforecast/skforecast/issues/1028))
 
 
->>>>>>> e1535939
 ## 0.17.0 <small>Aug 11, 2025</small> { id="0.17.0" }
 
 The main changes in this release are:
