# Changelog

All significant changes to this project are documented in this release file.

| Legend                                                     |                                       |
|:-----------------------------------------------------------|:--------------------------------------|
| <span class="badge text-bg-feature">Feature</span>         | New feature                           |
| <span class="badge text-bg-enhancement">Enhancement</span> | Improvement in existing functionality |
| <span class="badge text-bg-api-change">API Change</span>   | Changes in the API                    |
| <span class="badge text-bg-danger">Fix</span>              | Bug fix                               |


## 0.15.0 <small>In development</small> { id="0.15.0" }

The main changes in this release are:

+ Probabilistic predictions in <code>[ForecasterRecursiveMultiSeries]</code> and <code>[ForecasterDirectMultiVariate]</code> are now returned as a long format DataFrame.


**Added**

+ Conformal

+ <code>[ConformalIntervalCalibrator]</code>

+ Binned in rest of Forecasters.

+ Functions `crps_from_predictions` and `crps_from_quantiles` in module `metrics` to calculate the Continuous Ranked Probability Score (CRPS).

+ Function `calculate_coverage` in module `metrics` to calculate the coverage of the predicted intervals.

+ The `differentiation` argument in <code>[ForecasterRecursiveMultiSeries]</code> can now be a dict to [differentiate each series independently](../user_guides/independent-multi-time-series-forecasting.html#differentiation). This is useful if the user wants to differentiate each series with a different order or not differentiate some of them.

+ Added statistic `ewm` (exponential weighted mean) in <code>[RollingFeatures]</code>. Alpha can be specified using the new argument `kwargs_stats`, default `{'ewm': {'alpha': 0.3}}`.

+ Added method `_repr_html_` to <code>[ForecasterSarimax]</code>, <code>[TimeSeriesFold]</code> and <code>[OneStepAheadFold]</code> to display the object in HTML format.

+ Added argument `consolidate_dtypes` in <code>[exog_long_to_dict]</code> function to ensure that the data types of the exogenous variables are consistent across all series when `np.nan` values are added and integer columns are converted to float.

+ Added <code>[calculate_lag_autocorrelation]</code> function to the <code>[plot]</code> module to calculate the autocorrelation and partial autocorrelation of a time series.

+ Added data set `public_transport_madrid` to the <code>[datasets]</code> module.

+ Added function `create_mean_pinball_loss` in the <code>[metrics]</code> module to create a function to calculate the mean pinball loss for a given quantile.

<<<<<<< HEAD
+ Added `rich>=13.9.4` library as hard dependence.
=======
+ Added function `check_one_step_ahead_input` to check the input data when using a <code>[OneStepAheadFold]</code> in the <code>[model_selection]</code> functions.
>>>>>>> 0dea7208


**Changed**

+ Predictions from `predict_bootstrapping` in <code>[ForecasterRecursiveMultiSeries]</code> and <code>[ForecasterDirectMultiVariate]</code> are now returned as a long format DataFrame with the bootstrapping predictions. The columns are `level`, `pred_boot_0`, `pred_boot_1`, ..., `pred_boot_n_boot`.

+ Predictions from `predict_interval` in <code>[ForecasterRecursiveMultiSeries]</code> and <code>[ForecasterDirectMultiVariate]</code> are now returned as long format DataFrame with the predictions and the lower and upper bounds of the estimated interval. The columns are `level`, `pred`, `lower_bound`, `upper_bound`.

+ Predictions from `predict_quantiles` in <code>[ForecasterRecursiveMultiSeries]</code> and <code>[ForecasterDirectMultiVariate]</code> are now returned as long format DataFrame with the quantiles predicted by the forecaster. For example, if `quantiles = [0.05, 0.5, 0.95]`, the columns are `level`, `q_0.05`, `q_0.5`, `q_0.95`.

+ Predictions from `predict_dist` in <code>[ForecasterRecursiveMultiSeries]</code> and <code>[ForecasterDirectMultiVariate]</code> are now returned as long format DataFrame with the parameters of the fitted distribution for each step. The columns are `level`, `param_0`, `param_1`, ..., `param_n`, where `param_i` are the parameters of the distribution.

+ <code>[ForecasterAutoregCustom]</code> and <code>[ForecasterAutoregMultiSeriesCustom]</code> has been deleted (deprecated since skforecast 0.14.0). Window features can be added using the `window_features` argument in the <code>[ForecasterRecursive]</code>, <code>[ForecasterDirect]</code>, <code>[ForecasterDirectMultiVariate]</code> and <code>[ForecasterRecursiveMultiSeries]</code>.

+ Argument `dropna` in <code>[exog_long_to_dict]</code> function has been renamed to `drop_all_nan_cols`.

+ Argument `initial_train_size` can be a `str` or a `pandas datetime` in <code>[TimeSeriesFold]</code> and <code>[OneStepAheadFold]</code>. If so, the cv object will use the specified date to split the data. (contribution by [@g-rubio](https://github.com/g-rubio) [#898](https://github.com/skforecast/skforecast/pull/898)).

+ `set_dark_theme` background color changed to `#001633` to improve readability.


**Fixed**

+ Now <code>[ForecasterRecursiveMultiSeries]</code> can be saved correctly when `weight_func` is a `dict` with `None` for any series. It now use the method `_weight_func_all_1` to create the weight function for these series.

+ Fix `transform_numpy` function in the <code>[utils]</code> module to work when transformers output in `scikit-learn` is `set_output(transform='pandas')`.


## 0.14.0 <small>Nov 11, 2024</small> { id="0.14.0" }

The main changes in this release are:

This release has undergone a major refactoring to improve the performance of the library. Visit the [migration guide](../user_guides/migration-guide.html) section for more information.

+ <span class="badge text-bg-feature">Feature</span> Window features can be added to the training matrix using the `window_features` argument in all forecasters. You can use the <code>[RollingFeatures]</code> class to create these features or create your own object. [Create window and custom features](../user_guides/window-features-and-custom-features.html).

+ <span class="badge text-bg-feature">Feature</span> <code>[model_selection]</code> functions now have a new argument `cv`. This argument expect an object of type <code>[TimeSeriesFold]</code> ([backtesting](../user_guides/backtesting.html)) or <code>[OneStepAheadFold]</code> which allows to define the validation strategy using the arguments `initial_train_size`, `steps`, `gap`, `refit`, `fixed_train_size`, `skip_folds` and `allow_incomplete_folds`.

+ <span class="badge text-bg-feature">Feature</span> Hyperparameter search now allows to follow a [one-step-ahead validation strategy](../user_guides/hyperparameter-tuning-and-lags-selection.html#one-step-ahead-validation) using a <code>[OneStepAheadFold]</code> as `cv` argument in the <code>[model_selection]</code> functions.

+ <span class="badge text-bg-enhancement">Enhancement</span> Refactor the prediction process in <code>[ForecasterRecursiveMultiSeries]</code> to improve performance when predicting multiple series.

+ <span class="badge text-bg-enhancement">Enhancement</span> The bootstrapping process in the `predict_bootstrapping` method of all forecasters has been optimized to improve performance. This may result in slightly different results when using the same seed as in previous versions.

+ <span class="badge text-bg-enhancement">Enhancement</span> Exogenous variables can be added to the training matrix if they do not contain the first window size observations. This is useful when exogenous variables are not available in early historical data. Visit the [exogenous variables](../user_guides/exogenous-variables.html#handling-missing-exogenous-data-in-initial-training-periods) section for more information.

+ <span class="badge text-bg-api-change">API Change</span> Package structure has been changed to improve code organization. The forecasters have been grouped into the `recursive`, `direct` amd `deep_learning` modules. Visit the [migration guide](../user_guides/migration-guide.html) section for more information.

+ <span class="badge text-bg-api-change">API Change</span> <code>[ForecasterAutoregCustom]</code> has been deprecated. [Window features](../user_guides/window-features-and-custom-features.html) can be added using the `window_features` argument in the <code>[ForecasterRecursive]</code>.

+ <span class="badge text-bg-api-change">API Change</span> Refactor the `set_out_sample_residuals` method in all forecasters, it now expects `y_true` and `y_pred` as arguments instead of `residuals`. This method is used to store the residuals of the out-of-sample predictions.

+ <span class="badge text-bg-api-change">API Change</span> The `pmdarima.ARIMA` regressor is no longer supported by the <code>[ForecasterSarimax]</code>. You can use the skforecast <code>[Sarimax]</code> model or, to continue using it, use skforecast 0.13.0 or lower.

+ <span class="badge text-bg-danger">Fix</span> Fixed a bug where the `create_predict_X` method in recursive Forecasters did not correctly generate the matrix correctly when using transformations and/or differentiations


**Added**

+ Added `numba>=0.59` as hard dependency.

+ Added `window_features` argument to all forecasters. This argument allows the user to add window features to the training matrix. See <code>[RollingFeatures]</code>.

+ Hyperparameter search now allows to follow a one-step-ahead validation strategy using a <code>[OneStepAheadFold]</code> as `cv` argument in the <code>[model_selection]</code> functions.

+ Differentiation has been extended to all forecasters. The `differentiation` argument has been added to all forecasters to model the n-order differentiated time series.

+ Create `transform_numpy` function in the <code>[utils]</code> module to carry out the transformation of the modeled time series and exogenous variables as numpy arrays.

+ `random_state` argument in the `fit` method of <code>[ForecasterRecursive]</code> to set a seed for the random generator so that the stored sample residuals are always deterministic.

+ New private method `_train_test_split_one_step_ahead` in all forecasters.

+ New private function `_calculate_metrics_one_step_ahead` to <code>[model_selection]</code> module to calculate the metrics when predicting one step ahead.

+ The `steps` argument in the predict method of the <code>[ForecasterRecursive]</code> can now be a str or a pandas datetime. If so, the method will predict up to the specified date. (contribution by [@imMoya](https://github.com/imMoya) [#811](https://github.com/skforecast/skforecast/pull/811)).

+ Exogenous variables can be added to the training matrix if they do not contain the first window size observations. This is useful when exogenous variables are not available in early historical data.

+ Added support for different activation functions in the <code>[create_and_compile_model]</code> function. (contribution by [@pablorodriper](https://github.com/pablorodriper) [#824](https://github.com/skforecast/skforecast/pull/824)).


**Changed**

+ <code>[ForecasterAutoregCustom]</code> and <code>[ForecasterAutoregMultiSeriesCustom]</code> has been deprecated. Window features can be added using the `window_features` argument in the <code>[ForecasterRecursive]</code> and <code>[ForecasterRecursiveMultiSeries]</code>.

+ Refactor `recursive_predict` in <code>[ForecasterRecursiveMultiSeries]</code> to predict all series at once and include option of adding residuals. This improves performance when predicting multiple series.

+ Refactor `predict_bootstrapping` in all Forecasters. The bootstrapping process has been optimized to improve performance. This may result in slightly different results when using the same seed as in previous versions.

+ Change the default value of `encoding` to `ordinal` in <code>[ForecasterRecursiveMultiSeries]</code>. This will avoid conflicts if the regressor does not support categorical variables by default.

+ Removed argument `engine` from <code>[bayesian_search_forecaster]</code> and <code>[bayesian_search_forecaster_multiseries]</code>.

+ The `pmdarima.ARIMA` regressor is no longer supported by the <code>[ForecasterSarimax]</code>. You can use the skforecast <code>[Sarimax]</code> model or, to continue using it, use skforecast 0.13.0 or lower.

+ `initialize_lags` in <code>[utils]</code> now returns the maximum lag, `max_lag`.

+ Removed attribute `window_size_diff` from all Forecasters. The window size extended by the order of differentiation is now calculated on `window_size`.

+ `lags` can be `None` when initializing any Forecaster that includes window features.

+ <code>[model_selection]</code> module has been divided internally into different modules to improve code organization (`_validation`, `_search`, `_split`).

+ Functions from `model_selection_multiseries` and `model_selection_sarimax` modules have been moved to the <code>[model_selection]</code> module.

+ <code>[model_selection]</code> functions now have a new argument `cv`. This argument expect an object of type <code>[TimeSeriesFold]</code> or <code>[OneStepAheadFold]</code> which allows to define the validation strategy using the arguments `initial_train_size`, `steps`, `gap`, `refit`, `fixed_train_size`, `skip_folds` and `allow_incomplete_folds`.

+ Added <code>[feature_selection]</code> module. The functions <code>[select_features]</code> and <code>[select_features_multiseries]</code> have been moved to this module.

+ The functions <code>[select_features]</code> and <code>[select_features_multiseries]</code> now have 3 returns: `selected_lags`, `selected_window_features` and `selected_exog`.

+ Refactor the `set_out_sample_residuals` method in all forecasters, it now expects `y_true` and `y_pred` as arguments instead of `residuals`.

+ `exog_to_direct` and `exog_to_direct_numpy` in <code>[utils]</code> now returns a the names of the columns of the transformed exogenous variables.

+ Renamed attributes in all Forecasters:

    + `encoding_mapping` has been renamed to `encoding_mapping_`.

    + `last_window` has been renamed to `last_window_`.

    + `index_type` has been renamed to `index_type_`.

    + `index_freq` has been renamed to `index_freq_`.

    + `training_range` has been renamed to `training_range_`.

    + `series_col_names` has been renamed to `series_names_in_`.

    + `included_exog` has been renamed to `exog_in_`.

    + `exog_type` has been renamed to `exog_type_in_`.

    + `exog_dtypes` has been renamed to `exog_dtypes_in_`.

    + `exog_col_names` has been renamed to `exog_names_in_`.

    + `series_X_train` has been renamed to `X_train_series_names_in_`.

    + `X_train_col_names` has been renamed to `X_train_features_names_out_`.

    + `binner_intervals` has been renamed to `binner_intervals_`.

    + `in_sample_residuals` has been renamed to `in_sample_residuals_`.

    + `out_sample_residuals` has been renamed to `out_sample_residuals_`.

    + `fitted` has been renamed to `is_fitted`.

+ Renamed arguments in different functions and methods:

    + `in_sample_residuals` has been renamed to `use_in_sample_residuals`.

    + `binned_residuals` has been renamed to `use_binned_residuals`.

    + `series_col_names` has been renamed to `series_names_in_` in the `check_predict_input`, `check_preprocess_exog_multiseries` and `initialize_transformer_series` functions in the <code>[utils]</code> module.

    + `series_X_train` has been renamed to `X_train_series_names_in_` in the `prepare_levels_multiseries` function in the <code>[utils]</code> module.

    + `exog_col_names` has been renamed to `exog_names_in_` in the `check_predict_input` and `check_preprocess_exog_multiseries` functions in the <code>[utils]</code> module.

    + `index_type` has been renamed to `index_type_` in the `check_predict_input` function in the <code>[utils]</code> module.

    + `index_freq` has been renamed to `index_freq_` in the `check_predict_input` function in the <code>[utils]</code> module.

    + `included_exog` has been renamed to `exog_in_` in the `check_predict_input` function in the <code>[utils]</code> module.

    + `exog_type` has been renamed to `exog_type_in_` in the `check_predict_input` function in the <code>[utils]</code> module.

    + `exog_dtypes` has been renamed to `exog_dtypes_in_` in the `check_predict_input` function in the <code>[utils]</code> module.

    + `fitted` has been renamed to `is_fitted` in the `check_predict_input` function in the <code>[utils]</code> module.

    + `use_in_sample` has been renamed to `use_in_sample_residuals` in the `prepare_residuals_multiseries` function in the <code>[utils]</code> module.

    + `in_sample_residuals` has been renamed to `use_in_sample_residuals` in the <code>[backtesting_forecaster]</code>, <code>[backtesting_forecaster_multiseries]</code> and `check_backtesting_input` (<code>[utils]</code> module) functions.

   + `binned_residuals` has been renamed to `use_binned_residuals` in the <code>[backtesting_forecaster]</code> function.

    + `in_sample_residuals` has been renamed to `in_sample_residuals_` in the `prepare_residuals_multiseries` function in the <code>[utils]</code> module.

    + `out_sample_residuals` has been renamed to `out_sample_residuals_` in the `prepare_residuals_multiseries` function in the <code>[utils]</code> module.

    + `last_window` has been renamed to `last_window_` in the `preprocess_levels_self_last_window_multiseries` function in the <code>[utils]</code> module.


**Fixed**

+ Fixed a bug where the `create_predict_X` method in recursive Forecasters did not correctly generate the matrix correctly when using transformations and/or differentiations.


## 0.13.0 <small>Aug 01, 2024</small> { id="0.13.0" }

The main changes in this release are:

+ <span class="badge text-bg-feature">Feature</span> Global Forecasters <code>[ForecasterAutoregMultiSeries]</code> and <code>[ForecasterAutoregMultiSeriesCustom]</code> are able to [predict series not seen during training](https://skforecast.org/latest/user_guides/independent-multi-time-series-forecasting.html#forecasting-unknown-series). This is useful when the user wants to predict a new series that was not included in the training data.

+ <span class="badge text-bg-feature">Feature</span> `encoding` can be set to `None` in Global Forecasters <code>[ForecasterAutoregMultiSeries]</code> and <code>[ForecasterAutoregMultiSeriesCustom]</code>. This option does [not add the encoded series ids](https://skforecast.org/latest/user_guides/independent-multi-time-series-forecasting#series-encoding-in-multi-series) to the regressor training matrix.

+ <span class="badge text-bg-feature">Feature</span> New `create_predict_X` method in all recursive and direct Forecasters to allow the user to inspect the matrix passed to the predict method of the regressor.

+ <span class="badge text-bg-feature">Feature</span> New module <code>[metrics]</code> with functions to calculate metrics for time series forecasting such as <code>[mean_absolute_scaled_error]</code> and <code>[root_mean_squared_scaled_error]</code>. Visit [Time Series Forecasting Metrics](https://skforecast.org/latest/user_guides/metrics.html) for more information.

+ <span class="badge text-bg-feature">Feature</span> New argument `add_aggregated_metric` in <code>[backtesting_forecaster_multiseries]</code> to include, in addition to the metrics for each level, the aggregated metric of all levels using the average (arithmetic mean), weighted average (weighted by the number of predicted values of each level) or pooling (the values of all levels are pooled and then the metric is calculated).

+ <span class="badge text-bg-feature">Feature</span> New argument `skip_folds` in <code>[model_selection]</code> and <code>[model_selection_multiseries]</code> functions. It allows the user to [skip some folds during backtesting](https://skforecast.org/latest/user_guides/backtesting#backtesting-with-skip-folds), which can be useful to speed up the backtesting process and thus the hyperparameter search.

+ <span class="badge text-bg-api-change">API Change</span> backtesting procedures now pass the training series to the metric functions so it can be used to calculate metrics that depend on the training series.

+ <span class="badge text-bg-api-change">API Change</span> Changed the default value of the `transformer_series` argument to `None` in the Global Forecasters <code>[ForecasterAutoregMultiSeries]</code> and <code>[ForecasterAutoregMultiSeriesCustom]</code>. In most cases, tree-based models are used as regressors in these forecasters, so no transformation is applied by default as it is not necessary.

**Added**

+ Support for `python 3.12`.

+ `keras` has been added as an optional dependency, tag deeplearning, to use the <code>[ForecasterRnn]</code>.

+ `PyTorch` backend for the <code>[ForecasterRnn]</code>.

+ New `create_predict_X` method in all recursive and direct Forecasters to allow the user to inspect the matrix passed to the predict method of the regressor.

+ New `_create_predict_inputs` method in all Forecasters to unify the inputs of the predict methods.

+ New plot function <code>[plot_prediction_intervals]</code> in the <code>[plot]</code> module to plot predicted intervals.

+ New module <code>[metrics]</code> with functions to calculate metrics for time series forecasting such as `mean_absolute_scaled_error` and `root_mean_squared_scaled_error`.

+ New argument `skip_folds` in <code>[model_selection]</code> and <code>[model_selection_multiseries]</code> functions. It allows the user to skip some folds during backtesting, which can be useful to speed up the backtesting process and thus the hyperparameter search.

+ New function <code>[plot_prediction_intervals]</code> in module <code>[plot]</code>.

+ Global Forecasters <code>[ForecasterAutoregMultiSeries]</code> and <code>[ForecasterAutoregMultiSeriesCustom]</code> are able to predict series not seen during training. This is useful when the user wants to predict a new series that was not included in the training data.

+ `encoding` can be set to `None` in Global Forecasters <code>[ForecasterAutoregMultiSeries]</code> and <code>[ForecasterAutoregMultiSeriesCustom]</code>. This option does not add the encoded series ids to the regressor training matrix.

+ New argument `add_aggregated_metric` in <code>[backtesting_forecaster_multiseries]</code> to include, in addition to the metrics for each level, the aggregated metric of all levels using the average (arithmetic mean), weighted average (weighted by the number of predicted values of each level) or pooling (the values of all levels are pooled and then the metric is calculated).

+ New argument `aggregate_metric` in <code>[grid_search_forecaster_multiseries]</code>, <code>[random_search_forecaster_multiseries]</code> and <code>[bayesian_search_forecaster_multiseries]</code> to select the aggregation method used to combine the metric(s) of all levels during the hyperparameter search. The available methods are: mean (arithmetic mean), weighted (weighted by the number of predicted values of each level) and pool (the values of all levels are pooled and then the metric is calculated). If more than one metric and/or aggregation method is used, all are reported in the results, but the first of each is used to select the best model.

+ New class <code>[DateTimeFeatureTransformer]</code> and function <code>[create_datetime_features]</code> in the <code>[preprocessing]</code> module to create datetime and calendar features from a datetime index.

**Changed**

+ Deprecated `python 3.8` compatibility.

+ Update [project dependencies](https://skforecast.org/latest/quick-start/how-to-install).

+ Change default value of `n_bins` when initializing <code>[ForecasterAutoreg]</code> from 15 to 10.

+ Refactor `_recursive_predict` in all recursive forecasters.

+ Change default value of `transformer_series` when initializing <code>[ForecasterAutoregMultiSeries]</code> and <code>[ForecasterAutoregMultiSeriesCustom]</code> from `StandardScaler()` to `None`.

+ Function `_get_metric` moved from <code>[model_selection]</code> to <code>[metrics]</code>.

+ Change information message when `verbose` is `True` in <code>[backtesting_forecaster]</code> and <code>[backtesting_forecaster_multiseries]</code>.

+ `select_n_jobs_backtesting` and `select_n_jobs_fit` in <code>[utils]</code> return `n_jobs = 1` if regressor is `LGBMRegressor`. This is because `lightgbm` is highly optimized for gradient boosting and parallelizes operations at a very fine-grained level, making additional parallelization unnecessary and potentially harmful due to resource contention.

+ `metric_values` returned by <code>[backtesting_forecaster]</code> and <code>[backtesting_sarimax]</code> is a `pandas DataFrame` with one column per metric instead of a `list`.

**Fixed**

+ Bug fix in <code>[backtesting_forecaster_multiseries]</code> using a <code>[ForecasterAutoregMultiSeries]</code> or <code>[ForecasterAutoregMultiSeriesCustom]</code> that includes differentiation.


## 0.12.1 <small>May 20, 2024</small> { id="0.12.1" }

<span class="badge text-bg-danger">Fix</span> This is a minor release to fix a bug.

**Added**


**Changed**


**Fixed**

+ Bug fix when storing `last_window` using a [`ForecasterAutoregMultiSeries`] that includes differentiation.


## 0.12.0 <small>May 05, 2024</small> { id="0.12.0" }

The main changes in this release are:

+ <span class="badge text-bg-feature">Feature</span> Multiseries forecaster (Global Models) can be trained using [series of different lengths and with different exogenous variables](https://skforecast.org/latest/user_guides/multi-series-with-different-length-and-different_exog) per series.

+ <span class="badge text-bg-feature">Feature</span> New functionality to [select features](https://skforecast.org/latest/user_guides/feature-selection) using scikit-learn selectors ([`select_features`](https://skforecast.org/latest/api/model_selection#skforecast.model_selection.model_selection.select_features) and [`select_features_multiseries`](https://skforecast.org/0.12.0/api/model_selection_multiseries#skforecast.model_selection_multiseries.model_selection_multiseries.select_features_multiseries)).

+ <span class="badge text-bg-feature">Feature</span> Added new forecaster [`ForecasterRnn`](https://skforecast.org/latest/api/forecasterrnn) to create forecasting models based on [deep learning](https://skforecast.org/latest/user_guides/forecasting-with-deep-learning-rnn-lstm) (RNN and LSTM).

+ <span class="badge text-bg-feature">Feature</span> New method to [predict intervals conditioned on the range of the predicted values](https://skforecast.org/latest/user_guides/probabilistic-forecasting#intervals-conditioned-on-predicted-values-binned-residuals). This is can help to improve the interval coverage when the residuals are not homoscedastic ([`ForecasterAutoreg`](https://skforecast.org/0.12.0/api/forecasterautoreg)).

+ <span class="badge text-bg-enhancement">Enhancement</span> [Bayesian hyperparameter search](https://skforecast.org/latest/user_guides/independent-multi-time-series-forecasting#hyperparameter-tuning-and-lags-selection-multi-series) is now available for all multiseries forecasters using `optuna` as the search engine.

+ <span class="badge text-bg-enhancement">Enhancement</span> All Recursive Forecasters are now able to [differentiate the time series](https://skforecast.org/latest/user_guides/time-series-differentiation) before modeling it.

+ <span class="badge text-bg-api-change">API Change</span> Changed the default value of the `transformer_series` argument to use a `StandardScaler()` in the Global Forecasters ([`ForecasterAutoregMultiSeries`](https://skforecast.org/0.12.0/api/forecastermultiseries), [`ForecasterAutoregMultiSeriesCustom`](https://skforecast.org/0.12.0/api/forecastermultiseriescustom) and [`ForecasterAutoregMultiVariate`](https://skforecast.org/0.12.0/api/forecastermultivariate)).

**Added**

+ Added `bayesian_search_forecaster_multiseries` function to `model_selection_multiseries` module. This function performs a Bayesian hyperparameter search for the `ForecasterAutoregMultiSeries`, `ForecasterAutoregMultiSeriesCustom`, and `ForecasterAutoregMultiVariate` using `optuna` as the search engine.

+ `ForecasterAutoregMultiVariate` allows to include None when lags is a dict so that a series does not participate in the construction of X_train.

+ The `output_file` argument has been added to the hyperparameter search functions in the `model_selection`, `model_selection_multiseries` and `model_selection_sarimax` modules to save the results of the hyperparameter search in a tab-separated values (TSV) file.

+ New argument `binned_residuals` in method `predict_interval` allows to condition the bootstraped residuals on range of the predicted values. 

+ Added `save_custom_functions` argument to the `save_forecaster` function in the `utils` module. If `True`, save custom functions used in the forecaster (`fun_predictors` and `weight_func`) as .py files. Custom functions must be available in the environment where the forecaster is loaded.

+ Added `select_features` and `select_features_multiseries` functions to the `model_selection` and `model_selection_multiseries` modules to perform feature selection using scikit-learn selectors.

+ Added `sort_importance` argument to `get_feature_importances` method in all Forecasters. If `True`, sort the feature importances in descending order.

+ Added `initialize_lags_grid` function to `model_selection` module. This function initializes the lags to be used in the hyperparameter search functions in `model_selection` and `model_selection_multiseries`.

+ Added `_initialize_levels_model_selection_multiseries` function to `model_selection_multiseries` module. This function initializes the levels of the series to be used in the model selection functions.

+ Added `set_dark_theme` function to the `plot` module to set a dark theme for matplotlib plots.

+ Allow tuple type for `lags` argument in all Forecasters.

+ Argument `differentiation` in all Forecasters to model the n-order differentiated time series.

+ Added `window_size_diff` attribute to all Forecasters. It stores the size of the window (`window_size`) extended by the order of differentiation. Added  to all Forecasters for API consistency.

+ Added `store_last_window` parameter to `fit` method in Forecasters. If `True`, store the last window of the training data.

+ Added `utils.set_skforecast_warnings` function to set the warnings of the skforecast package.

+ Added new forecaster `ForecasterRnn` to create forecasting models based on deep learning (RNN and LSTM).

+ Added new function `create_and_compile_model` to module `skforecast.ForecasterRnn.utils` to help to create and compile a RNN or LSTM models to be used in `ForecasterRnn`.

**Changed**

+ Deprecated argument `lags_grid` in `bayesian_search_forecaster`. Use `search_space` to define the candidate values for the lags. This allows the lags to be optimized along with the other hyperparameters of the regressor in the bayesian search.

+ `n_boot` argument in `predict_interval`changed from 500 to 250.

+ Changed the default value of the `transformer_series` argument to use a `StandardScaler()` in the Global Forecasters (`ForecasterAutoregMultiSeries`, `ForecasterAutoregMultiSeriesCustom` and `ForecasterAutoregMultiVariate`).

+ Refactor `utils.select_n_jobs_backtesting` to use the forecaster directly instead of `forecaster_name` and `regressor_name`.

+ Remove `_backtesting_forecaster_verbose` in model_selection in favor of `_create_backtesting_folds`, (deprecated since 0.8.0).

**Fixed**

+ Small bug in `utils.select_n_jobs_backtesting`, rename `ForecasterAutoregMultiseries` to `ForecasterAutoregMultiSeries`.


## 0.11.0 <small>Nov 16, 2023</small> { id="0.11.0" }

The main changes in this release are:

+ New `predict_quantiles` method in all Autoreg Forecasters to calculate the specified quantiles for each step.

+ Create `ForecasterBaseline.ForecasterEquivalentDate`, a Forecaster to create simple model that serves as a basic reference for evaluating the performance of more complex models.

**Added**

+ Added `skforecast.datasets` module. It contains functions to load data for our examples and user guides.

+ Added `predict_quantiles` method to all Autoreg Forecasters.

+ Added `SkforecastVersionWarning` to the `exception` module. This warning notify that the skforecast version installed in the environment differs from the version used to initialize the forecaster when using `load_forecaster`.

+ Create `ForecasterBaseline.ForecasterEquivalentDate`, a Forecaster to create simple model that serves as a basic reference for evaluating the performance of more complex models.

**Changed**

+ Enhance the management of internal copying in skforecast to minimize the number of copies, thereby accelerating data processing.

**Fixed**

+ Rename `self.skforcast_version` attribute to `self.skforecast_version` in all Forecasters.

+ Fixed a bug where the `create_train_X_y` method did not correctly align lags and exogenous variables when the index was not a Pandas index in all Forecasters.


## 0.10.1 <small>Sep 26, 2023</small> { id="0.10.1" }

This is a minor release to fix a bug when using `grid_search_forecaster`, `random_search_forecaster` or `bayesian_search_forecaster` with a Forecaster that includes differentiation.

**Added**


**Changed**


**Fixed**

+ Bug fix `grid_search_forecaster`, `random_search_forecaster` or `bayesian_search_forecaster` with a Forecaster that includes differentiation.


## 0.10.0 <small>Sep 07, 2023</small> { id="0.10.0" }

The main changes in this release are:

+ New `Sarimax.Sarimax` model. A wrapper of `statsmodels.SARIMAX` that follows the scikit-learn API and can be used with the `ForecasterSarimax`.

+ Added `differentiation` argument to `ForecasterAutoreg` and `ForecasterAutoregCustom` to model the n-order differentiated time series using the new skforecast preprocessor `TimeSeriesDifferentiator`.

**Added**

+ New `Sarimax.Sarimax` model. A wrapper of `statsmodels.SARIMAX` that follows the scikit-learn API.

+ Added `skforecast.preprocessing.TimeSeriesDifferentiator` to preprocess time series by differentiating or integrating them (reverse differentiation).

+ Added `differentiation` argument to `ForecasterAutoreg` and `ForecasterAutoregCustom` to model the n-order differentiated time series.

**Changed**

+ Refactor `ForecasterSarimax` to work with both skforecast Sarimax and pmdarima ARIMA models.

+ Replace `setup.py` with `pyproject.toml`.

**Fixed**


## 0.9.1 <small>Jul 14, 2023</small> { id="0.9.1" }

The main changes in this release are:

+ Fix imports in `skforecast.utils` module to correctly import `sklearn.linear_model` into the `select_n_jobs_backtesting` and `select_n_jobs_fit_forecaster` functions.

**Added**

**Changed**

**Fixed**

+ Fix imports in `skforecast.utils` module to correctly import `sklearn.linear_model` into the `select_n_jobs_backtesting` and `select_n_jobs_fit_forecaster` functions.


## 0.9.0 <small>Jul 09, 2023</small> { id="0.9.0" }

The main changes in this release are:

+ `ForecasterAutoregDirect` and `ForecasterAutoregMultiVariate` include the `n_jobs` argument in their `fit` method, allowing multi-process parallelization for improved performance.

+ All backtesting and grid search functions have been extended to include the `n_jobs` argument, allowing multi-process parallelization for improved performance.

+ Argument `refit` now can be also an `integer` in all backtesting dependent functions in modules `model_selection`, `model_selection_multiseries`, and `model_selection_sarimax`. This allows the Forecaster to be trained every this number of iterations.

+ `ForecasterAutoregMultiSeries` and `ForecasterAutoregMultiSeriesCustom` can be trained using series of different lengths. This means that the model can handle datasets with different numbers of data points in each series.

**Added**

+ Support for `scikit-learn 1.3.x`.

+ Argument `n_jobs='auto'` to `fit` method in `ForecasterAutoregDirect` and `ForecasterAutoregMultiVariate` to allow multi-process parallelization.

+ Argument `n_jobs='auto'` to all backtesting dependent functions in modules `model_selection`, `model_selection_multiseries` and `model_selection_sarimax` to allow multi-process parallelization.

+ Argument `refit` now can be also an `integer` in all backtesting dependent functions in modules `model_selection`, `model_selection_multiseries`, and `model_selection_sarimax`. This allows the Forecaster to be trained every this number of iterations.

+ `ForecasterAutoregMultiSeries` and `ForecasterAutoregMultiSeriesCustom` allow to use series of different lengths for training.

+ Added `show_progress` to grid search functions.

+ Added functions `select_n_jobs_backtesting` and `select_n_jobs_fit_forecaster` to `utils` to select the number of jobs to use during multi-process parallelization.

**Changed**

+ Remove `get_feature_importance` in favor of `get_feature_importances` in all Forecasters, (deprecated since 0.8.0).

+ The `model_selection._create_backtesting_folds` function now also returns the last window indices and whether or not to train the forecaster.

+ The `model_selection` functions `_backtesting_forecaster_refit` and `_backtesting_forecaster_no_refit` have been unified in `_backtesting_forecaster`.

+ The `model_selection_multiseries` functions `_backtesting_forecaster_multiseries_refit` and `_backtesting_forecaster_multiseries_no_refit` have been unified in `_backtesting_forecaster_multiseries`.

+ The `model_selection_sarimax` functions `_backtesting_refit_sarimax` and `_backtesting_no_refit_sarimax` have been unified in `_backtesting_sarimax`.

+ `utils.preprocess_y` allows a pandas DataFrame as input.

**Fixed**

+ Ensure reproducibility of Direct Forecasters when using `predict_bootstrapping`, `predict_dist` and `predict_interval` with a `list` of steps.

+ The `create_train_X_y` method returns a dict of pandas Series as `y_train` in `ForecasterAutoregDirect` and `ForecasterAutoregMultiVariate`. This ensures that each series has the appropriate index according to the step to be trained.

+ The `filter_train_X_y_for_step` method in `ForecasterAutoregDirect` and `ForecasterAutoregMultiVariate` now updates the index of `X_train_step` to ensure correct alignment with `y_train_step`.


## 0.8.1 <small>May 27, 2023</small> { id="0.8.1" }

**Added**

- Argument `store_in_sample_residuals=True` in `fit` method added to all forecasters to speed up functions such as backtesting.

**Changed**

- Refactor `utils.exog_to_direct` and `utils.exog_to_direct_numpy` to increase performance.

**Fixed**

- `utils.check_exog_dtypes` now compares the `dtype.name` instead of the `dtype`. (suggested by Metaming https://github.com/Metaming)


## 0.8.0 <small>May 16, 2023</small> { id="0.8.0" }

**Added**

+ Added the `fit_kwargs` argument to all forecasters to allow the inclusion of additional keyword arguments passed to the regressor's `fit` method.

+ Added the `set_fit_kwargs` method to set the `fit_kwargs` attribute.
  
+ Support for `pandas 2.0.x`.

+ Added `exceptions` module with custom warnings.

+ Added function `utils.check_exog_dtypes` to issue a warning if exogenous variables are one of type `init`, `float`, or `category`. Raise Exception if `exog` has categorical columns with non integer values.

+ Added function `utils.get_exog_dtypes` to get the data types of the exogenous variables included during the training of the forecaster model. 

+ Added function `utils.cast_exog_dtypes` to cast data types of the exogenous variables using a dictionary as a mapping.

+ Added function `utils.check_select_fit_kwargs` to check if the argument `fit_kwargs` is a dictionary and select only the keys used by the `fit` method of the regressor.

+ Added function `model_selection._create_backtesting_folds` to provide train/test indices (position) for backtesting functions.

+ Added argument `gap` to functions in `model_selection`, `model_selection_multiseries` and `model_selection_sarimax` to omit observations between training and prediction.

+ Added argument `show_progress` to functions `model_selection.backtesting_forecaster`, `model_selection_multiseries.backtesting_forecaster_multiseries` and `model_selection_sarimax.backtesting_forecaster_sarimax` to indicate weather to show a progress bar.

+ Added argument `remove_suffix`, default `False`, to the method `filter_train_X_y_for_step()` in `ForecasterAutoregDirect` and `ForecasterAutoregMultiVariate`. If `remove_suffix=True` the suffix "_step_i" will be removed from the column names of the training matrices.

**Changed**

+ Rename optional dependency package `statsmodels` to `sarimax`. Now only `pmdarima` will be installed, `statsmodels` is no longer needed.

+ Rename `get_feature_importance()` to `get_feature_importances()` in all Forecasters. `get_feature_importance()` method will me removed in skforecast 0.9.0.

+ Refactor `get_feature_importances()` in all Forecasters.

+ Remove `model_selection_statsmodels` in favor of `ForecasterSarimax` and `model_selection_sarimax`, (deprecated since 0.7.0).

+ Remove attributes `create_predictors` and `source_code_create_predictors` in favor of `fun_predictors` and `source_code_fun_predictors` in `ForecasterAutoregCustom`, (deprecated since 0.7.0).

+ The `utils.check_exog` function now includes a new optional parameter, `allow_nan`, that controls whether a warning should be issued if the input `exog` contains NaN values. 

+ `utils.check_exog` is applied before and after `exog` transformations.

+ The `utils.preprocess_y` function now includes a new optional parameter, `return_values`, that controls whether to return a numpy ndarray with the values of y or not. This new option is intended to avoid copying data when it is not necessary.

+ The `utils.preprocess_exog` function now includes a new optional parameter, `return_values`, that controls whether to return a numpy ndarray with the values of y or not. This new option is intended to avoid copying data when it is not necessary.

+ Replaced `tqdm.tqdm` by `tqdm.auto.tqdm`.

+ Refactor `utils.exog_to_direct`.

**Fixed**

+ The dtypes of exogenous variables are maintained when generating the training matrices with the `create_train_X_y` method in all the Forecasters.


## 0.7.0 <small>Mar 21, 2023</small> { id="0.7.0" }

**Added**

+ Class `ForecasterAutoregMultiSeriesCustom`.

+ Class `ForecasterSarimax` and `model_selection_sarimax` (wrapper of [pmdarima](http://alkaline-ml.com/pmdarima/modules/generated/pmdarima.arima.ARIMA.html#pmdarima.arima.ARIMA)).
  
+ Method `predict_interval()` to `ForecasterAutoregDirect` and `ForecasterAutoregMultiVariate`.

+ Method `predict_bootstrapping()` to all forecasters, generate multiple forecasting predictions using a bootstrapping process.

+ Method `predict_dist()` to all forecasters, fit a given probability distribution for each step using a bootstrapping process.

+ Function `plot_prediction_distribution` in module `plot`.

+ Alias `backtesting_forecaster_multivariate` for `backtesting_forecaster_multiseries` in `model_selection_multiseries` module.

+ Alias `grid_search_forecaster_multivariate` for `grid_search_forecaster_multiseries` in `model_selection_multiseries` module.

+ Alias `random_search_forecaster_multivariate` for `random_search_forecaster_multiseries` in `model_selection_multiseries` module.

+ Attribute `forecaster_id` to all Forecasters.

**Changed**

+ Deprecated `python 3.7` compatibility.

+ Added `python 3.11` compatibility.

+ `model_selection_statsmodels` is deprecated in favor of `ForecasterSarimax` and `model_selection_sarimax`. It will be removed in version 0.8.0.

+ Remove `levels_weights` argument in `grid_search_forecaster_multiseries` and `random_search_forecaster_multiseries`, deprecated since version 0.6.0. Use `series_weights` and `weights_func` when creating the forecaster instead.

+ Attributes `create_predictors` and `source_code_create_predictors` renamed to `fun_predictors` and `source_code_fun_predictors` in `ForecasterAutoregCustom`. Old names will be removed in version 0.8.0.

+ Remove engine `'skopt'` in `bayesian_search_forecaster` in favor of engine `'optuna'`. To continue using it, use skforecast 0.6.0.

+ `in_sample_residuals` and `out_sample_residuals` are stored as numpy ndarrays instead of pandas series.

+ In `ForecasterAutoregMultiSeries`, `set_out_sample_residuals()` is now expecting a `dict` for the `residuals` argument instead of a `pandas DataFrame`.

+ Remove the `scikit-optimize` dependency.

**Fixed**

+ Remove operator `**` in `set_params()` method for all forecasters.

+ Replace `getfullargspec` in favor of `inspect.signature` (contribution by @jordisilv).


## 0.6.0 <small>Nov 30, 2022</small> { id="0.6.0" }

**Added**

+ Class `ForecasterAutoregMultivariate`.

+ Function `initialize_lags` in `utils` module  to create lags values in the initialization of forecasters (applies to all forecasters).

+ Function `initialize_weights` in `utils` module to check and initialize arguments `series_weights`and `weight_func` (applies to all forecasters).

+ Argument `weights_func` in all Forecasters to allow weighted time series forecasting. Individual time based weights can be assigned to each value of the series during the model training.

+ Argument `series_weights` in `ForecasterAutoregMultiSeries` to define individual weights each series.

+ Include argument `random_state` in all Forecasters `set_out_sample_residuals` methods for random sampling with reproducible output.

+ In `ForecasterAutoregMultiSeries`, `predict` and `predict_interval` methods allow the simultaneous prediction of multiple levels.

+ `backtesting_forecaster_multiseries` allows backtesting multiple levels simultaneously.

+ `metric` argument can be a list in `grid_search_forecaster_multiseries`, `random_search_forecaster_multiseries`. If `metric` is a `list`, multiple metrics will be calculated. (suggested by Pablo Dávila Herrero https://github.com/Pablo-Davila)

+ Function `multivariate_time_series_corr` in module `utils`.

+ Function `plot_multivariate_time_series_corr` in module `plot`.
  
**Changed**

+ `ForecasterAutoregDirect` allows to predict specific steps.

+ Remove `ForecasterAutoregMultiOutput` in favor of `ForecasterAutoregDirect`, (deprecated since 0.5.0).

+ Rename function `exog_to_multi_output` to `exog_to_direct` in `utils` module.

+ In `ForecasterAutoregMultiSeries`, rename parameter `series_levels` to `series_col_names`.

+ In `ForecasterAutoregMultiSeries` change type of `out_sample_residuals` to a `dict` of numpy ndarrays.

+ In `ForecasterAutoregMultiSeries`, delete argument `level` from method `set_out_sample_residuals`.

+ In `ForecasterAutoregMultiSeries`, `level` argument of `predict` and `predict_interval` renamed to `levels`.

+ In `backtesting_forecaster_multiseries`, `level` argument of `predict` and `predict_interval` renamed to `levels`.

+ In `check_predict_input` function, argument `level` renamed to `levels` and `series_levels` renamed to `series_col_names`.

+ In `backtesting_forecaster_multiseries`, `metrics_levels` output is now a pandas DataFrame.

+ In `grid_search_forecaster_multiseries` and `random_search_forecaster_multiseries`, argument `levels_weights` is deprecated since version 0.6.0, and will be removed in version 0.7.0. Use `series_weights` and `weights_func` when creating the forecaster instead.

+ Refactor `_create_lags_` in `ForecasterAutoreg`, `ForecasterAutoregDirect` and `ForecasterAutoregMultiSeries`. (suggested by Bennett https://github.com/Bennett561)

+ Refactor `backtesting_forecaster` and `backtesting_forecaster_multiseries`.

+ In `ForecasterAutoregDirect`, `filter_train_X_y_for_step` now starts at 1 (before 0).

+ In `ForecasterAutoregDirect`, DataFrame `y_train` now start with 1, `y_step_1` (before `y_step_0`).

+ Remove `cv_forecaster` from module `model_selection`.

**Fixed**

+ In `ForecasterAutoregMultiSeries`, argument `last_window` predict method now works when it is a pandas DataFrame.

+ In `ForecasterAutoregMultiSeries`, fix bug transformers initialization.


## 0.5.1 <small>Oct 05, 2022</small> { id="0.5.1" }

**Added**

+ Check that `exog` and `y` have the same length in `_evaluate_grid_hyperparameters` and `bayesian_search_forecaster` to avoid fit exception when `return_best`.

+ Check that `exog` and `series` have the same length in `_evaluate_grid_hyperparameters_multiseries` to avoid fit exception when `return_best`.

**Changed**

+ Argument `levels_list` in `grid_search_forecaster_multiseries`, `random_search_forecaster_multiseries` and `_evaluate_grid_hyperparameters_multiseries` renamed to `levels`.

**Fixed**

+ `ForecasterAutoregMultiOutput` updated to match `ForecasterAutoregDirect`.

+ Fix Exception to raise when `level_weights` does not add up to a number close to 1.0 (before was exactly 1.0) in `grid_search_forecaster_multiseries`, `random_search_forecaster_multiseries` and `_evaluate_grid_hyperparameters_multiseries`.

+ `Create_train_X_y` in `ForecasterAutoregMultiSeries` now works when the forecaster is not fitted.


## 0.5.0 <small>Sep 23, 2022</small> { id="0.5.0" }

**Added**

+ New arguments `transformer_y` (`transformer_series` for multiseries) and `transformer_exog` in all forecaster classes. It is for transforming (scaling, max-min, ...) the modeled time series and exogenous variables inside the forecaster.

+ Functions in utils `transform_series` and `transform_dataframe` to carry out the transformation of the modeled time series and exogenous variables.

+ Functions `_backtesting_forecaster_verbose`, `random_search_forecaster`, `_evaluate_grid_hyperparameters`, `bayesian_search_forecaster`, `_bayesian_search_optuna` and `_bayesian_search_skopt` in model_selection.

+ Created `ForecasterAutoregMultiSeries` class for modeling multiple time series simultaneously.

+ Created module `model_selection_multiseries`. Functions: `_backtesting_forecaster_multiseries_refit`, `_backtesting_forecaster_multiseries_no_refit`, `backtesting_forecaster_multiseries`, `grid_search_forecaster_multiseries`, `random_search_forecaster_multiseries` and `_evaluate_grid_hyperparameters_multiseries`.

+ Function `_check_interval` in utils. (suggested by Thomas Karaouzene https://github.com/tkaraouzene)

+ `metric` can be a list in `backtesting_forecaster`, `grid_search_forecaster`, `random_search_forecaster`, `backtesting_forecaster_multiseries`. If `metric` is a `list`, multiple metrics will be calculated. (suggested by Pablo Dávila Herrero https://github.com/Pablo-Davila)

+ Skforecast works with python 3.10.

+ Functions `save_forecaster` and `load_forecaster` to module utils.

+ `get_feature_importance()` method checks if the forecast is fitted.

**Changed**

+ `backtesting_forecaster` change default value of argument `fixed_train_size: bool=True`.

+ Remove argument `set_out_sample_residuals` in function `backtesting_forecaster` (deprecated since 0.4.2).

+ `backtesting_forecaster` verbose now includes fold size.

+ `grid_search_forecaster` results include the name of the used metric as column name.

+ Remove `get_coef` method from `ForecasterAutoreg`, `ForecasterAutoregCustom` and `ForecasterAutoregMultiOutput` (deprecated since 0.4.3).

+ `_get_metric` now allows `mean_squared_log_error`.

+ `ForecasterAutoregMultiOutput` has been renamed to `ForecasterAutoregDirect`. `ForecasterAutoregMultiOutput` will be removed in version 0.6.0.

+ `check_predict_input` updated to check `ForecasterAutoregMultiSeries` inputs.

+ `set_out_sample_residuals` has a new argument `transform` to transform the residuals before being stored.

**Fixed**

+ `fit` now stores `last_window` values with len = forecaster.max_lag in ForecasterAutoreg and ForecasterAutoregCustom.

+ `in_sample_residuals` stored as a `pd.Series` when `len(residuals) > 1000`.


## 0.4.3 <small>Mar 18, 2022</small> { id="0.4.3" }

**Added**

+ Checks if all elements in lags are `int` when creating ForecasterAutoreg and ForecasterAutoregMultiOutput.

+ Add `fixed_train_size: bool=False` argument to `backtesting_forecaster` and `backtesting_sarimax`

**Changed**

+ Rename `get_metric` to `_get_metric`.

+ Functions in model_selection module allow custom metrics.

+ Functions in model_selection_statsmodels module allow custom metrics.

+ Change function `set_out_sample_residuals` (ForecasterAutoreg and ForecasterAutoregCustom), `residuals` argument must be a `pandas Series` (was `numpy ndarray`).

+ Returned value of backtesting functions (model_selection and model_selection_statsmodels) is now a `float` (was `numpy ndarray`).

+ `get_coef` and `get_feature_importance` methods unified in `get_feature_importance`.

**Fixed**

+ Requirements versions.

+ Method `fit` doesn't remove `out_sample_residuals` each time the forecaster is fitted.

+ Added random seed to residuals downsampling (ForecasterAutoreg and ForecasterAutoregCustom)


## 0.4.2 <small>Jan 08, 2022</small> { id="0.4.2" }

**Added**

+ Increased verbosity of function `backtesting_forecaster()`.

+ Random state argument in `backtesting_forecaster()`.

**Changed**

+ Function `backtesting_forecaster()` do not modify the original forecaster.

+ Deprecated argument `set_out_sample_residuals` in function `backtesting_forecaster()`.

+ Function `model_selection.time_series_spliter` renamed to `model_selection.time_series_splitter`

**Fixed**

+ Methods `get_coef` and `get_feature_importance` of `ForecasterAutoregMultiOutput` class return proper feature names.


## 0.4.1 <small>Dec 13, 2021</small> { id="0.4.1" }

**Added**

**Changed**

**Fixed**

+ `fit` and `predict` transform pandas series and dataframes to numpy arrays if regressor is XGBoost.


## 0.4.0 <small>Dec 10, 2021</small> { id="0.4.0" }

Version 0.4 has undergone a huge code refactoring. Main changes are related to input-output formats (only pandas series and dataframes are allowed although internally numpy arrays are used for performance) and model validation methods (unified into backtesting with and without refit).

**Added**

+ `ForecasterBase` as parent class

**Changed**

+ Argument `y` must be pandas Series. Numpy ndarrays are not allowed anymore.

+ Argument `exog` must be pandas Series or pandas DataFrame. Numpy ndarrays are not allowed anymore.

+ Output of `predict` is a pandas Series with index according to the steps predicted.

+ Scikitlearn pipelines are allowed as regressors.

+ `backtesting_forecaster` and `backtesting_forecaster_intervals` have been combined in a single function.

    + It is possible to backtest forecasters already trained.
    + `ForecasterAutoregMultiOutput` allows incomplete folds.
    + It is possible to update `out_sample_residuals` with backtesting residuals.
    
+ `cv_forecaster` has the option to update `out_sample_residuals` with backtesting residuals.

+ `backtesting_sarimax_statsmodels` and `cv_sarimax_statsmodels` have been combined in a single function.

+ `gridsearch_forecaster` use backtesting as validation strategy with the option of refit.

+ Extended information when printing `Forecaster` object.

+ All static methods for checking and preprocessing inputs moved to module utils.

+ Remove deprecated class `ForecasterCustom`.

**Fixed**


## 0.3.0 <small>Sep 01, 2021</small> { id="0.3.0" }

**Added**

+ New module model_selection_statsmodels to cross-validate, backtesting and grid search AutoReg and SARIMAX models from statsmodels library:
    + `backtesting_autoreg_statsmodels`
    + `cv_autoreg_statsmodels`
    + `backtesting_sarimax_statsmodels`
    + `cv_sarimax_statsmodels`
    + `grid_search_sarimax_statsmodels`
    
+ Added attribute window_size to `ForecasterAutoreg` and `ForecasterAutoregCustom`. It is equal to `max_lag`.

**Changed**

+ `cv_forecaster` returns cross-validation metrics and cross-validation predictions.
+ Added an extra column for each parameter in the dataframe returned by `grid_search_forecaster`.
+ statsmodels 0.12.2 added to requirements

**Fixed**


## 0.2.0 <small>Aug 26, 2021</small> { id="0.2.0" }

**Added**


+ Multiple exogenous variables can be passed as pandas DataFrame.

+ Documentation at https://skforecast.org

+ New unit test

+ Increased typing

**Changed**

+ New implementation of `ForecasterAutoregMultiOutput`. The training process in the new version creates a different X_train for each step. See [Direct multi-step forecasting](https://github.com/skforecast/skforecast#introduction) for more details. Old versión can be acces with `skforecast.deprecated.ForecasterAutoregMultiOutput`.

**Fixed**


## 0.1.9 <small>Jul 27, 2021</small> { id="0.1.9" }

**Added**

+ Logging total number of models to fit in `grid_search_forecaster`.

+ Class `ForecasterAutoregCustom`.

+ Method `create_train_X_y` to facilitate access to the training data matrix created from `y` and `exog`.

**Changed**


+ New implementation of `ForecasterAutoregMultiOutput`. The training process in the new version creates a different X_train for each step. See [Direct multi-step forecasting](https://github.com/skforecast/skforecast#introduction) for more details. Old versión can be acces with `skforecast.deprecated.ForecasterAutoregMultiOutput`.

+ Class `ForecasterCustom` has been renamed to `ForecasterAutoregCustom`. However, `ForecasterCustom` will still remain to keep backward compatibility.

+ Argument `metric` in `cv_forecaster`, `backtesting_forecaster`, `grid_search_forecaster` and `backtesting_forecaster_intervals` changed from 'neg_mean_squared_error', 'neg_mean_absolute_error', 'neg_mean_absolute_percentage_error' to 'mean_squared_error', 'mean_absolute_error', 'mean_absolute_percentage_error'.

+ Check if argument `metric` in `cv_forecaster`, `backtesting_forecaster`, `grid_search_forecaster` and `backtesting_forecaster_intervals` is one of 'mean_squared_error', 'mean_absolute_error', 'mean_absolute_percentage_error'.

+ `time_series_spliter` doesn't include the remaining observations in the last complete fold but in a new one when `allow_incomplete_fold=True`. Take in consideration that incomplete folds with few observations could overestimate or underestimate the validation metric.

**Fixed**

+ Update lags of  `ForecasterAutoregMultiOutput` after `grid_search_forecaster`.


## 0.1.8.1 <small>May 17, 2021</small> { id="0.1.8.1" }

**Added**

+ `set_out_sample_residuals` method to store or update out of sample residuals used by `predict_interval`.

**Changed**

+ `backtesting_forecaster_intervals` and `backtesting_forecaster` print number of steps per fold.

+ Only stored up to 1000 residuals.

+ Improved verbose in `backtesting_forecaster_intervals`.

**Fixed**

+ Warning of inclompleted folds when using `backtesting_forecast` with a  `ForecasterAutoregMultiOutput`.

+ `ForecasterAutoregMultiOutput.predict` allow exog data longer than needed (steps).

+ `backtesting_forecast` prints correctly the number of folds when remainder observations are cero.

+ Removed named argument X in `self.regressor.predict(X)` to allow using XGBoost regressor.

+ Values stored in `self.last_window` when training `ForecasterAutoregMultiOutput`. 


## 0.1.8 <small>Apr 02, 2021</small> { id="0.1.8" }

**Added**

- Class `ForecasterAutoregMultiOutput.py`: forecaster with direct multi-step predictions.
- Method `ForecasterCustom.predict_interval` and  `ForecasterAutoreg.predict_interval`: estimate prediction interval using bootstrapping.
- `skforecast.model_selection.backtesting_forecaster_intervals` perform backtesting and return prediction intervals.
 
**Changed**

 
**Fixed**


## 0.1.7 <small>Mar 19, 2021</small> { id="0.1.7" }

**Added**

- Class `ForecasterCustom`: same functionalities as `ForecasterAutoreg` but allows custom definition of predictors.
 
**Changed**

- `grid_search forecaster` adapted to work with objects `ForecasterCustom` in addition to `ForecasterAutoreg`.
 
**Fixed**
 
 
## 0.1.6 <small>Mar 14, 2021</small> { id="0.1.6" }

**Added**

- Method `get_feature_importances` to `skforecast.ForecasterAutoreg`.
- Added backtesting strategy in `grid_search_forecaster`.
- Added `backtesting_forecast` to `skforecast.model_selection`.
 
**Changed**

- Method `create_lags` return a matrix where the order of columns match the ascending order of lags. For example, column 0 contains the values of the minimum lag used as predictor.
- Renamed argument `X` to `last_window` in method `predict`.
- Renamed `ts_cv_forecaster` to `cv_forecaster`.
 
**Fixed**


## 0.1.4 <small>Feb 15, 2021</small> { id="0.1.4" }
  
**Added**

- Method `get_coef` to `skforecast.ForecasterAutoreg`.
 
**Changed**

 
**Fixed**



<!-- Links to API Reference -->
<!-- Forecasters -->
[ForecasterRecursive]: https://skforecast.org/latest/api/forecasterrecursive
[ForecasterDirect]: https://skforecast.org/latest/api/forecasterdirect
[ForecasterRecursiveMultiSeries]: https://skforecast.org/latest/api/forecasterrecursivemultiseries
[ForecasterDirectMultiVariate]: https://skforecast.org/latest/api/forecasterdirectmultivariate
[ForecasterRNN]: https://skforecast.org/latest/api/forecasterrnn
[create_and_compile_model]: https://skforecast.org/latest/api/forecasterrnn#skforecast.deep_learning.utils.create_and_compile_model
[ForecasterSarimax]: https://skforecast.org/latest/api/forecastersarimax
[Sarimax]: https://skforecast.org/latest/api/sarimax
[ForecasterEquivalentDate]: https://skforecast.org/latest/api/forecasterequivalentdate

<!-- model_selection -->
[model_selection]: https://skforecast.org/latest/api/model_selection

[backtesting_forecaster]: https://skforecast.org/latest/api/model_selection#skforecast.model_selection._validation.backtesting_forecaster
[grid_search_forecaster]: https://skforecast.org/latest/api/model_selection#skforecast.model_selection._search.grid_search_forecaster
[random_search_forecaster]: https://skforecast.org/latest/api/model_selection#skforecast.model_selection._search.random_search_forecaster
[bayesian_search_forecaster]: https://skforecast.org/latest/api/model_selection#skforecast.model_selection._search.bayesian_search_forecaster

[backtesting_forecaster_multiseries]: https://skforecast.org/latest/api/model_selection#skforecast.model_selection._validation.backtesting_forecaster_multiseries
[grid_search_forecaster_multiseries]: https://skforecast.org/latest/api/model_selection#skforecast.model_selection._search.grid_search_forecaster_multiseries
[random_search_forecaster_multiseries]: https://skforecast.org/latest/api/model_selection#skforecast.model_selection._search.random_search_forecaster_multiseries
[bayesian_search_forecaster_multiseries]: https://skforecast.org/latest/api/model_selection#skforecast.model_selection._search.bayesian_search_forecaster_multiseries

[backtesting_sarimax]: https://skforecast.org/latest/api/model_selection#skforecast.model_selection._validation.backtesting_sarimax
[grid_search_sarimax]: https://skforecast.org/latest/api/model_selection#skforecast.model_selection._search.grid_search_sarimax
[random_search_sarimax]: https://skforecast.org/latest/api/model_selection#skforecast.model_selection._search.random_search_sarimax

[BaseFold]: https://skforecast.org/latest/api/model_selection#skforecast.model_selection._split.BaseFold
[TimeSeriesFold]: https://skforecast.org/latest/api/model_selection#skforecast.model_selection._split.TimeSeriesFold
[OneStepAheadFold]: https://skforecast.org/latest/api/model_selection#skforecast.model_selection._split.OneStepAheadFold

<!-- feature_selection -->
[feature_selection]: https://skforecast.org/latest/api/feature_selection
[select_features]: https://skforecast.org/latest/api/feature_selection#skforecast.feature_selection.feature_selection.select_features
[select_features_multiseries]: https://skforecast.org/latest/api/feature_selection#skforecast.feature_selection.feature_selection.select_features_multiseries

<!-- preprocessing -->
[preprocessing]: https://skforecast.org/latest/api/preprocessing
[RollingFeatures]: https://skforecast.org/latest/api/preprocessing#skforecast.preprocessing.preprocessing.RollingFeatures
[series_long_to_dict]: https://skforecast.org/latest/api/preprocessing#skforecast.preprocessing.preprocessing.series_long_to_dict
[exog_long_to_dict]: https://skforecast.org/latest/api/preprocessing#skforecast.preprocessing.preprocessing.exog_long_to_dict
[TimeSeriesDifferentiator]: https://skforecast.org/latest/api/preprocessing#skforecast.preprocessing.preprocessing.TimeSeriesDifferentiator
[QuantileBinner]: https://skforecast.org/latest/api/preprocessing#skforecast.preprocessing.preprocessing.QuantileBinner
[ConformalIntervalCalibrator]: https://skforecast.org/latest/api/preprocessing#skforecast.preprocessing.preprocessing.ConformalIntervalCalibrator

<!-- metrics -->
[metrics]: https://skforecast.org/latest/api/metrics
[mean_absolute_scaled_error]: https://skforecast.org/latest/api/metrics#skforecast.metrics.metrics.mean_absolute_scaled_error
[root_mean_squared_scaled_error]: https://skforecast.org/latest/api/metrics#skforecast.metrics.metrics.root_mean_squared_scaled_error
[add_y_train_argument]: https://skforecast.org/latest/api/metrics#skforecast.metrics.metrics.add_y_train_argument

<!-- plot -->
[plot]: https://skforecast.org/latest/api/plot
[set_dark_theme]: https://skforecast.org/latest/api/plot#skforecast.plot.plot.set_dark_theme
[plot_residuals]: https://skforecast.org/latest/api/plot#skforecast.plot.plot.plot_residuals
[plot_multivariate_time_series_corr]: https://skforecast.org/latest/api/plot#skforecast.plot.plot.plot_multivariate_time_series_corr
[calculate_lag_autocorrelation]: https://skforecast.org/latest/api/plot#skforecast.plot.plot.calculate_lag_autocorrelation
[plot_prediction_distribution]: https://skforecast.org/latest/api/plot#skforecast.plot.plot.plot_prediction_distribution
[plot_prediction_intervals]: https://skforecast.org/latest/api/plot#skforecast.plot.plot.plot_prediction_intervals

<!-- utils -->
[utils]: https://skforecast.org/latest/api/utils

<!-- datasets -->
[datasets]: https://skforecast.org/latest/api/datasets
[fetch_dataset]: https://skforecast.org/latest/api/datasets#skforecast.datasets.fetch_dataset
[load_demo_dataset]: https://skforecast.org/latest/api/datasets#skforecast.datasets.load_demo_dataset

<!-- exceptions -->
[utils]: https://skforecast.org/latest/api/exceptions


<!-- OLD -->
[ForecasterAutoreg]: https://skforecast.org/0.13.0/api/forecasterautoreg
[ForecasterAutoregCustom]: https://skforecast.org/0.13.0/api/forecasterautoregcustom
[ForecasterAutoregDirect]: https://skforecast.org/0.13.0/api/forecasterautoregdirect
[ForecasterAutoregMultiSeries]: https://skforecast.org/0.13.0/api/forecastermultiseries
[ForecasterAutoregMultiSeriesCustom]: https://skforecast.org/0.13.0/api/forecastermultiseriescustom
[ForecasterAutoregMultiVariate]: https://skforecast.org/0.13.0/api/forecastermultivariate
[model_selection_multiseries]: https://skforecast.org/0.13.0/api/model_selection_multiseries
[model_selection_sarimax]: https://skforecast.org/0.13.0/api/model_selection_sarimax
[DateTimeFeatureTransformer]: https://skforecast.org/0.13.0/api/preprocessing#skforecast.preprocessing.DateTimeFeatureTransformer
[create_datetime_features]: https://skforecast.org/0.13.0/api/preprocessing#skforecast.preprocessing.create_datetime_features<|MERGE_RESOLUTION|>--- conflicted
+++ resolved
@@ -19,6 +19,8 @@
 
 **Added**
 
++ Added `rich>=13.9.4` library as hard dependence.
+
 + Conformal
 
 + <code>[ConformalIntervalCalibrator]</code>
@@ -43,11 +45,7 @@
 
 + Added function `create_mean_pinball_loss` in the <code>[metrics]</code> module to create a function to calculate the mean pinball loss for a given quantile.
 
-<<<<<<< HEAD
-+ Added `rich>=13.9.4` library as hard dependence.
-=======
 + Added function `check_one_step_ahead_input` to check the input data when using a <code>[OneStepAheadFold]</code> in the <code>[model_selection]</code> functions.
->>>>>>> 0dea7208
 
 
 **Changed**
