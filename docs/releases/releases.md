# Change Log

All significant changes to this project are documented in this release file.

## [0.9.0] - [2023-XX-XX]

Enhanced all backtesting and grid search functions by adding the n_jobs argument, enabling multi-threaded parallelization for improved performance.

**Added**

<<<<<<< HEAD
+ Argument `n_jobs=-1` to all backtesting dependent functions in modules `model_selection`, `model_selection_multiseries` and `model_selection_sarimax` to allow  multi-threaded parallelization.

+ `ForecasterAutoregMultiSeries` and `ForecasterAutoregMultiSeriesCustom` allow to use series of different lengths for training.

+ Added `show_progress` to grid search functions.

=======
- Argument `n_jobs=-1` to all backtesting dependent functions in modules `model_selection`, `model_selection_multiseries` and `model_selection_sarimax` to allow parallelization.

- `ForecasterAutoregMultiSeries` and `ForecasterAutoregMultiSeriesCustom` allow to use series of different lengths for training.
>>>>>>> 71205ca0

**Changed**

+ Remove `get_feature_importance()` in favor of `get_feature_importances()` in all Forecasters, (deprecated since 0.8.0).

+ `utils.preprocess_y` allows a pandas DataFrame as input.

**Fixed**


## [0.8.1] - [2023-05-27]

**Added**

- Argument `store_in_sample_residuals=True` in `fit` method added to all forecasters to speed up functions such as backtesting.

**Changed**

- Refactor `utils.exog_to_direct` and `utils.exog_to_direct_numpy` to increase performance.

**Fixed**

- `utils.check_exog_dtypes` now compares the `dtype.name` instead of the `dtype`. (suggested by Metaming https://github.com/Metaming)


## [0.8.0] - [2023-05-16]

**Added**

+ Added the `fit_kwargs` argument to all forecasters to allow the inclusion of additional keyword arguments passed to the regressor's `fit` method.

+ Added the `set_fit_kwargs` method to set the `fit_kwargs` attribute.
  
+ Support for `pandas 2.0.x`.

+ Added `exceptions` module with custom warnings.

+ Added function `utils.check_exog_dtypes` to issue a warning if exogenous variables are one of type `init`, `float`, or `category`. Raise Exception if `exog` has categorical columns with non integer values.

+ Added function `utils.get_exog_dtypes` to get the data types of the exogenous variables included during the training of the forecaster model. 

+ Added function `utils.cast_exog_dtypes` to cast data types of the exogenous variables using a dictionary as a mapping.

+ Added function `utils.check_select_fit_kwargs` to check if the argument `fit_kwargs` is a dictionary and select only the keys used by the `fit` method of the regressor.

+ Added argument `gap` to functions in `model_selection`, `model_selection_multiseries` and `model_selection_sarimax` to omit observations between training and prediction.

+ Added argument `show_progress` to functions `model_selection.backtesting_forecaster`, `model_selection_multiseries.backtesting_forecaster_multiseries` and `model_selection_sarimax.backtesting_forecaster_sarimax` to indicate weather to show a progress bar.

+ Added argument `remove_suffix`, default `False`, to the method `filter_train_X_y_for_step()` in `ForecasterAutoregDirect` and `ForecasterAutoregMultiVariate`. If `remove_suffix=True` the suffix "_step_i" will be removed from the column names of the training matrices.

**Changed**

+ Rename optional dependency package `statsmodels` to `sarimax`. Now only `pmdarima` will be installed, `statsmodels` is no longer needed.

+ Rename `get_feature_importance()` to `get_feature_importances()` in all Forecasters. `get_feature_importance()` method will me removed in skforecast 0.9.0.

+ Refactor `get_feature_importances()` in all Forecasters.

+ Remove `model_selection_statsmodels` in favor of `ForecasterSarimax` and `model_selection_sarimax`, (deprecated since 0.7.0).

+ Remove attributes `create_predictors` and `source_code_create_predictors` in favor of `fun_predictors` and `source_code_fun_predictors` in `ForecasterAutoregCustom`, (deprecated since 0.7.0).

+ The `utils.check_exog` function now includes a new optional parameter, `allow_nan`, that controls whether a warning should be issued if the input `exog` contains NaN values. 

+ `utils.check_exog` is applied before and after `exog` transformations.

+ The `utils.preprocess_y` function now includes a new optional parameter, `return_values`, that controls whether to return a numpy ndarray with the values of y or not. This new option is intended to avoid copying data when it is not necessary.

+ The `utils.preprocess_exog` function now includes a new optional parameter, `return_values`, that controls whether to return a numpy ndarray with the values of y or not. This new option is intended to avoid copying data when it is not necessary.

+ Replaced `tqdm.tqdm` by `tqdm.auto.tqdm`.

+ Refactor `utils.exog_to_direct`.

**Fixed**

+ The dtypes of exogenous variables are maintained when generating the training matrices with the `create_train_X_y` method in all the Forecasters.


## [0.7.0] - [2023-03-21]

**Added**

+ Class `ForecasterAutoregMultiSeriesCustom`.

+ Class `ForecasterSarimax` and `model_selection_sarimax` (wrapper of [pmdarima](http://alkaline-ml.com/pmdarima/modules/generated/pmdarima.arima.ARIMA.html#pmdarima.arima.ARIMA)).
  
+ Method `predict_interval()` to `ForecasterAutoregDirect` and `ForecasterAutoregMultiVariate`.

+ Method `predict_bootstrapping()` to all forecasters, generate multiple forecasting predictions using a bootstrapping process.

+ Method `predict_dist()` to all forecasters, fit a given probability distribution for each step using a bootstrapping process.

+ Function `plot_prediction_distribution` in module `plot`.

+ Alias `backtesting_forecaster_multivariate` for `backtesting_forecaster_multiseries` in `model_selection_multiseries` module.

+ Alias `grid_search_forecaster_multivariate` for `grid_search_forecaster_multiseries` in `model_selection_multiseries` module.

+ Alias `random_search_forecaster_multivariate` for `random_search_forecaster_multiseries` in `model_selection_multiseries` module.

+ Attribute `forecaster_id` to all Forecasters.

**Changed**

+ Deprecated `python 3.7` compatibility.

+ Added `python 3.11` compatibility.

+ `model_selection_statsmodels` is deprecated in favor of `ForecasterSarimax` and `model_selection_sarimax`. It will be removed in version 0.8.0.

+ Remove `levels_weights` argument in `grid_search_forecaster_multiseries` and `random_search_forecaster_multiseries`, deprecated since version 0.6.0. Use `series_weights` and `weights_func` when creating the forecaster instead.

+ Attributes `create_predictors` and `source_code_create_predictors` renamed to `fun_predictors` and `source_code_fun_predictors` in `ForecasterAutoregCustom`. Old names will be removed in version 0.8.0.

+ Remove engine `'skopt'` in `bayesian_search_forecaster` in favor of engine `'optuna'`. To continue using it, use skforecast 0.6.0.

+ `in_sample_residuals` and `out_sample_residuals` are stored as numpy ndarrays instead of pandas series.

+ In `ForecasterAutoregMultiSeries`, `set_out_sample_residuals()` is now expecting a `dict` for the `residuals` argument instead of a `pandas DataFrame`.

+ Remove the `scikit-optimize` dependency.

**Fixed**

+ Remove operator `**` in `set_params()` method for all forecasters.

+ Replace `getfullargspec` in favor of `inspect.signature` (contribution by @jordisilv).


## [0.6.0] - [2022-11-30]

**Added**

+ Class `ForecasterAutoregMultivariate`.

+ Function `initialize_lags` in `utils` module  to create lags values in the initialization of forecasters (applies to all forecasters).

+ Function `initialize_weights` in `utils` module to check and initialize arguments `series_weights`and `weight_func` (applies to all forecasters).

+ Argument `weights_func` in all Forecasters to allow weighted time series forecasting. Individual time based weights can be assigned to each value of the series during the model training.

+ Argument `series_weights` in `ForecasterAutoregMultiSeries` to define individual weights each series.

+ Include argument `random_state` in all Forecasters `set_out_sample_residuals` methods for random sampling with reproducible output.

+ In `ForecasterAutoregMultiSeries`, `predict` and `predict_interval` methods allow the simultaneous prediction of multiple levels.

+ `backtesting_forecaster_multiseries` allows backtesting multiple levels simultaneously.

+ `metric` argument can be a list in `grid_search_forecaster_multiseries`, `random_search_forecaster_multiseries`. If `metric` is a `list`, multiple metrics will be calculated. (suggested by Pablo Dávila Herrero https://github.com/Pablo-Davila)

+ Function `multivariate_time_series_corr` in module `utils`.

+ Function `plot_multivariate_time_series_corr` in module `plot`.
  
**Changed**

+ `ForecasterAutoregDirect` allows to predict specific steps.

+ Remove `ForecasterAutoregMultiOutput` in favor of `ForecasterAutoregDirect`, (deprecated since 0.5.0).

+ Rename function `exog_to_multi_output` to `exog_to_direct` in `utils` module.

+ In `ForecasterAutoregMultiSeries`, rename parameter `series_levels` to `series_col_names`.

+ In `ForecasterAutoregMultiSeries` change type of `out_sample_residuals` to a `dict` of numpy ndarrays.

+ In `ForecasterAutoregMultiSeries`, delete argument `level` from method `set_out_sample_residuals`.

+ In `ForecasterAutoregMultiSeries`, `level` argument of `predict` and `predict_interval` renamed to `levels`.

+ In `backtesting_forecaster_multiseries`, `level` argument of `predict` and `predict_interval` renamed to `levels`.

+ In `check_predict_input` function, argument `level` renamed to `levels` and `series_levels` renamed to `series_col_names`.

+ In `backtesting_forecaster_multiseries`, `metrics_levels` output is now a pandas DataFrame.

+ In `grid_search_forecaster_multiseries` and `random_search_forecaster_multiseries`, argument `levels_weights` is deprecated since version 0.6.0, and will be removed in version 0.7.0. Use `series_weights` and `weights_func` when creating the forecaster instead.

+ Refactor `_create_lags_` in `ForecasterAutoreg`, `ForecasterAutoregDirect` and `ForecasterAutoregMultiSeries`. (suggested by Bennett https://github.com/Bennett561)

+ Refactor `backtesting_forecaster` and `backtesting_forecaster_multiseries`.

+ In `ForecasterAutoregDirect`, `filter_train_X_y_for_step` now starts at 1 (before 0).

+ In `ForecasterAutoregDirect`, DataFrame `y_train` now start with 1, `y_step_1` (before `y_step_0`).

+ Remove `cv_forecaster` from module `model_selection`.

**Fixed**

+ In `ForecasterAutoregMultiSeries`, argument `last_window` predict method now works when it is a pandas DataFrame.

+ In `ForecasterAutoregMultiSeries`, fix bug transformers initialization.


## [0.5.1] - [2022-10-05]

**Added**

+ Check that `exog` and `y` have the same length in `_evaluate_grid_hyperparameters` and `bayesian_search_forecaster` to avoid fit exception when `return_best`.

+ Check that `exog` and `series` have the same length in `_evaluate_grid_hyperparameters_multiseries` to avoid fit exception when `return_best`.

**Changed**

+ Argument `levels_list` in `grid_search_forecaster_multiseries`, `random_search_forecaster_multiseries` and `_evaluate_grid_hyperparameters_multiseries` renamed to `levels`.

**Fixed**

+ `ForecasterAutoregMultiOutput` updated to match `ForecasterAutoregDirect`.

+ Fix Exception to raise when `level_weights` does not add up to a number close to 1.0 (before was exactly 1.0) in `grid_search_forecaster_multiseries`, `random_search_forecaster_multiseries` and `_evaluate_grid_hyperparameters_multiseries`.

+ `Create_train_X_y` in `ForecasterAutoregMultiSeries` now works when the forecaster is not fitted.


## [0.5.0] - [2022-09-23]

**Added**

+ New arguments `transformer_y` (`transformer_series` for multiseries) and `transformer_exog` in all forecaster classes. It is for transforming (scaling, max-min, ...) the modeled time series and exogenous variables inside the forecaster.

+ Functions in utils `transform_series` and `transform_dataframe` to carry out the transformation of the modeled time series and exogenous variables.

+ Functions `_backtesting_forecaster_verbose`, `random_search_forecaster`, `_evaluate_grid_hyperparameters`, `bayesian_search_forecaster`, `_bayesian_search_optuna` and `_bayesian_search_skopt` in model_selection.

+ Created `ForecasterAutoregMultiSeries` class for modeling multiple time series simultaneously.

+ Created module `model_selection_multiseries`. Functions: `_backtesting_forecaster_multiseries_refit`, `_backtesting_forecaster_multiseries_no_refit`, `backtesting_forecaster_multiseries`, `grid_search_forecaster_multiseries`, `random_search_forecaster_multiseries` and `_evaluate_grid_hyperparameters_multiseries`.

+ Function `_check_interval` in utils. (suggested by Thomas Karaouzene https://github.com/tkaraouzene)

+ `metric` can be a list in `backtesting_forecaster`, `grid_search_forecaster`, `random_search_forecaster`, `backtesting_forecaster_multiseries`. If `metric` is a `list`, multiple metrics will be calculated. (suggested by Pablo Dávila Herrero https://github.com/Pablo-Davila)

+ Skforecast works with python 3.10.

+ Functions `save_forecaster` and `load_forecaster` to module utils.

+ `get_feature_importance()` method checks if the forecast is fitted.

**Changed**

+ `backtesting_forecaster` change default value of argument `fixed_train_size: bool=True`.

+ Remove argument `set_out_sample_residuals` in function `backtesting_forecaster` (deprecated since 0.4.2).

+ `backtesting_forecaster` verbose now includes fold size.

+ `grid_search_forecaster` results include the name of the used metric as column name.

+ Remove `get_coef` method from `ForecasterAutoreg`, `ForecasterAutoregCustom` and `ForecasterAutoregMultiOutput` (deprecated since 0.4.3).

+ `_get_metric` now allows `mean_squared_log_error`.

+ `ForecasterAutoregMultiOutput` has been renamed to `ForecasterAutoregDirect`. `ForecasterAutoregMultiOutput` will be removed in version 0.6.0.

+ `check_predict_input` updated to check `ForecasterAutoregMultiSeries` inputs.

+ `set_out_sample_residuals` has a new argument `transform` to transform the residuals before being stored.

**Fixed**

+ `fit` now stores `last_window` values with len = forecaster.max_lag in ForecasterAutoreg and ForecasterAutoregCustom.

+ `in_sample_residuals` stored as a `pd.Series` when `len(residuals) > 1000`.


## [0.4.3] - [2022-03-18]

**Added**

+ Checks if all elements in lags are `int` when creating ForecasterAutoreg and ForecasterAutoregMultiOutput.

+ Add `fixed_train_size: bool=False` argument to `backtesting_forecaster` and `backtesting_sarimax`

**Changed**

+ Rename `get_metric` to `_get_metric`.

+ Functions in model_selection module allow custom metrics.

+ Functions in model_selection_statsmodels module allow custom metrics.

+ Change function `set_out_sample_residuals` (ForecasterAutoreg and ForecasterAutoregCustom), `residuals` argument must be a `pandas Series` (was `numpy ndarray`).

+ Returned value of backtesting functions (model_selection and model_selection_statsmodels) is now a `float` (was `numpy ndarray`).

+ `get_coef` and `get_feature_importance` methods unified in `get_feature_importance`.

**Fixed**

+ Requirements versions.

+ Method `fit` doesn't remove `out_sample_residuals` each time the forecaster is fitted.

+ Added random seed to residuals downsampling (ForecasterAutoreg and ForecasterAutoregCustom)


## [0.4.2] - [2022-01-08]

**Added**

+ Increased verbosity of function `backtesting_forecaster()`.

+ Random state argument in `backtesting_forecaster()`.

**Changed**

+ Function `backtesting_forecaster()` do not modify the original forecaster.

+ Deprecated argument `set_out_sample_residuals` in function `backtesting_forecaster()`.

+ Function `model_selection.time_series_spliter` renamed to `model_selection.time_series_splitter`

**Fixed**

+ Methods `get_coef` and `get_feature_importance` of `ForecasterAutoregMultiOutput` class return proper feature names.


## [0.4.1] - [2021-12-13]

**Added**

**Changed**

**Fixed**

+ `fit` and `predict` transform pandas series and dataframes to numpy arrays if regressor is XGBoost.

## [0.4.0] - [2021-12-10]

Version 0.4 has undergone a huge code refactoring. Main changes are related to input-output formats (only pandas series and dataframes are allowed although internally numpy arrays are used for performance) and model validation methods (unified into backtesting with and without refit).

**Added**

+ `ForecasterBase` as parent class

**Changed**

+ Argument `y` must be pandas Series. Numpy ndarrays are not allowed anymore.

+ Argument `exog` must be pandas Series or pandas DataFrame. Numpy ndarrays are not allowed anymore.

+ Output of `predict` is a pandas Series with index according to the steps predicted.

+ Scikitlearn pipelines are allowed as regressors.

+ `backtesting_forecaster` and `backtesting_forecaster_intervals` have been combined in a single function.

    + It is possible to backtest forecasters already trained.
    + `ForecasterAutoregMultiOutput` allows incomplete folds.
    + It is possible to update `out_sample_residuals` with backtesting residuals.
    
+ `cv_forecaster` has the option to update `out_sample_residuals` with backtesting residuals.

+ `backtesting_sarimax_statsmodels` and `cv_sarimax_statsmodels` have been combined in a single function.

+ `gridsearch_forecaster` use backtesting as validation strategy with the option of refit.

+ Extended information when printing `Forecaster` object.

+ All static methods for checking and preprocessing inputs moved to module utils.

+ Remove deprecated class `ForecasterCustom`.

**Fixed**

## [0.3.0] - [2021-09-01]

**Added**

+ New module model_selection_statsmodels to cross-validate, backtesting and grid search AutoReg and SARIMAX models from statsmodels library:
    + `backtesting_autoreg_statsmodels`
    + `cv_autoreg_statsmodels`
    + `backtesting_sarimax_statsmodels`
    + `cv_sarimax_statsmodels`
    + `grid_search_sarimax_statsmodels`
    
+ Added attribute window_size to `ForecasterAutoreg` and `ForecasterAutoregCustom`. It is equal to `max_lag`.

**Changed**

+ `cv_forecaster` returns cross-validation metrics and cross-validation predictions.
+ Added an extra column for each parameter in the dataframe returned by `grid_search_forecaster`.
+ statsmodels 0.12.2 added to requirements

**Fixed**


## [0.2.0] - [2021-08-26]

**Added**


+ Multiple exogenous variables can be passed as pandas DataFrame.

+ Documentation at https://joaquinamatrodrigo.github.io/skforecast/

+ New unit test

+ Increased typing

**Changed**

+ New implementation of `ForecasterAutoregMultiOutput`. The training process in the new version creates a different X_train for each step. See [Direct multi-step forecasting](https://github.com/JoaquinAmatRodrigo/skforecast#introduction) for more details. Old versión can be acces with `skforecast.deprecated.ForecasterAutoregMultiOutput`.

**Fixed**



## [0.1.9] - [2021-07-27]

**Added**

+ Logging total number of models to fit in `grid_search_forecaster`.

+ Class `ForecasterAutoregCustom`.

+ Method `create_train_X_y` to facilitate access to the training data matrix created from `y` and `exog`.

**Changed**


+ New implementation of `ForecasterAutoregMultiOutput`. The training process in the new version creates a different X_train for each step. See [Direct multi-step forecasting](https://github.com/JoaquinAmatRodrigo/skforecast#introduction) for more details. Old versión can be acces with `skforecast.deprecated.ForecasterAutoregMultiOutput`.

+ Class `ForecasterCustom` has been renamed to `ForecasterAutoregCustom`. However, `ForecasterCustom` will still remain to keep backward compatibility.

+ Argument `metric` in `cv_forecaster`, `backtesting_forecaster`, `grid_search_forecaster` and `backtesting_forecaster_intervals` changed from 'neg_mean_squared_error', 'neg_mean_absolute_error', 'neg_mean_absolute_percentage_error' to 'mean_squared_error', 'mean_absolute_error', 'mean_absolute_percentage_error'.

+ Check if argument `metric` in `cv_forecaster`, `backtesting_forecaster`, `grid_search_forecaster` and `backtesting_forecaster_intervals` is one of 'mean_squared_error', 'mean_absolute_error', 'mean_absolute_percentage_error'.

+ `time_series_spliter` doesn't include the remaining observations in the last complete fold but in a new one when `allow_incomplete_fold=True`. Take in consideration that incomplete folds with few observations could overestimate or underestimate the validation metric.

**Fixed**

+ Update lags of  `ForecasterAutoregMultiOutput` after `grid_search_forecaster`.


## [0.1.8.1] - [2021-05-17]

**Added**

+ `set_out_sample_residuals` method to store or update out of sample residuals used by `predict_interval`.

**Changed**

+ `backtesting_forecaster_intervals` and `backtesting_forecaster` print number of steps per fold.

+ Only stored up to 1000 residuals.

+ Improved verbose in `backtesting_forecaster_intervals`.

**Fixed**

+ Warning of inclompleted folds when using `backtesting_forecast` with a  `ForecasterAutoregMultiOutput`.

+ `ForecasterAutoregMultiOutput.predict` allow exog data longer than needed (steps).

+ `backtesting_forecast` prints correctly the number of folds when remainder observations are cero.

+ Removed named argument X in `self.regressor.predict(X)` to allow using XGBoost regressor.

+ Values stored in `self.last_window` when training `ForecasterAutoregMultiOutput`. 


## [0.1.8] - [2021-04-02]

**Added**

- Class `ForecasterAutoregMultiOutput.py`: forecaster with direct multi-step predictions.
- Method `ForecasterCustom.predict_interval` and  `ForecasterAutoreg.predict_interval`: estimate prediction interval using bootstrapping.
- `skforecast.model_selection.backtesting_forecaster_intervals` perform backtesting and return prediction intervals.
 
**Changed**

 
**Fixed**


## [0.1.7] - [2021-03-19]

**Added**

- Class `ForecasterCustom`: same functionalities as `ForecasterAutoreg` but allows custom definition of predictors.
 
**Changed**

- `grid_search forecaster` adapted to work with objects `ForecasterCustom` in addition to `ForecasterAutoreg`.
 
**Fixed**
 
 
## [0.1.6] - [2021-03-14]

**Added**

- Method `get_feature_importances` to `skforecast.ForecasterAutoreg`.
- Added backtesting strategy in `grid_search_forecaster`.
- Added `backtesting_forecast` to `skforecast.model_selection`.
 
**Changed**

- Method `create_lags` return a matrix where the order of columns match the ascending order of lags. For example, column 0 contains the values of the minimum lag used as predictor.
- Renamed argument `X` to `last_window` in method `predict`.
- Renamed `ts_cv_forecaster` to `cv_forecaster`.
 
**Fixed**
 
## [0.1.4] - [2021-02-15]
  
**Added**

- Method `get_coef` to `skforecast.ForecasterAutoreg`.
 
**Changed**

 
**Fixed**<|MERGE_RESOLUTION|>--- conflicted
+++ resolved
@@ -8,18 +8,11 @@
 
 **Added**
 
-<<<<<<< HEAD
 + Argument `n_jobs=-1` to all backtesting dependent functions in modules `model_selection`, `model_selection_multiseries` and `model_selection_sarimax` to allow  multi-threaded parallelization.
 
 + `ForecasterAutoregMultiSeries` and `ForecasterAutoregMultiSeriesCustom` allow to use series of different lengths for training.
 
 + Added `show_progress` to grid search functions.
-
-=======
-- Argument `n_jobs=-1` to all backtesting dependent functions in modules `model_selection`, `model_selection_multiseries` and `model_selection_sarimax` to allow parallelization.
-
-- `ForecasterAutoregMultiSeries` and `ForecasterAutoregMultiSeriesCustom` allow to use series of different lengths for training.
->>>>>>> 71205ca0
 
 **Changed**
 
