--- conflicted
+++ resolved
@@ -24,13 +24,12 @@
 
 + Added statistic `ewm` (exponential weighted mean) in <code>[RollingFeatures]</code>. Alpha can be specified using the new argument `kwargs_stats`, default `{'ewm': {'alpha': 0.3}}`.
 
-<<<<<<< HEAD
-+ Added method `_rep_html_` to <code>[ForecasterSarimax]</code>, <code>[TimeSeriesFold]</code> and <code>[OneStepAheadFold]</code> to display the object in HTML format.
-=======
++ Added method `_repr_html_` to <code>[ForecasterSarimax]</code>, <code>[TimeSeriesFold]</code> and <code>[OneStepAheadFold]</code> to display the object in HTML format.
+
 + Added argument `consolidate_dtypes` in <code>[exog_long_to_dict]</code> function to ensure that the data types of the exogenous variables are consistent across all series when `np.nan` values are added and integer columns are converted to float.
 
 + Added <code>[calculate_lag_autocorrelation]</code> function to the <code>[plot]</code> module to calculate the autocorrelation and partial autocorrelation of a time series.
->>>>>>> 42853db4
+
 
 **Changed**
 
