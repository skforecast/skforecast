--- conflicted
+++ resolved
@@ -14,13 +14,9 @@
 
 The main changes in this release are:
 
-<<<<<<< HEAD
 + <span class="badge text-bg-feature">Feature</span> <code>[ForecasterEquivalentDate]</code> can now predict intervals using the conformal prediction framework.
 
-+ <span class="badge text-bg-api-change">API Change</span> `ForecasterRecursiveMultiSeries` does not accept anymore the series input as a wide dataframe. It now expects a long-format dataframe with a MultiIndex, where the first level is the series name and the second level is the time index or a dictionary with the series names as keys and the series data as values. This change is made to simplify the input data structure and make it more consistent with the other forecasters.
-=======
 + <span class="badge text-bg-api-change">API Change</span> <code>[ForecasterRecursiveMultiSeries]</code> now accepts three input types for the `series` data: a wide-format DataFrame, where each column corresponds to a different time series; a long-format DataFrame with a MultiIndex, where the first level indicates the series name and the second level is the time index; or a dictionary with series names as keys and pandas `Series` as values.
->>>>>>> e08f5e89
 
 + <span class="badge text-bg-api-change">API Change</span> <code>[ForecasterRecursiveMultiSeries]</code> now accepts `exog` input as a wide-format DataFrame, where each column corresponds to a different exogenous variable; a long-format DataFrame with a MultiIndex, where the first level indicates the series name to which it belongs and the second level is the time index; or a dictionary with series names as keys and pandas `Series` or `DataFrames` as values.
   
