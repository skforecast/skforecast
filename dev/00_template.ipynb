{
 "cells": [
  {
   "cell_type": "code",
   "execution_count": 1,
   "metadata": {},
   "outputs": [
    {
     "name": "stdout",
     "output_type": "stream",
     "text": [
      "c:\\Users\\jaesc2\\GitHub\\skforecast\n"
     ]
    }
   ],
   "source": [
    "%load_ext autoreload\n",
    "%autoreload 2\n",
    "import sys\n",
    "from pathlib import Path\n",
    "path = str(Path.cwd().parent)\n",
    "print(path)\n",
    "sys.path.insert(1, path)"
   ]
<<<<<<< HEAD
  },
  {
   "cell_type": "code",
   "execution_count": 7,
   "metadata": {},
   "outputs": [
    {
     "data": {
      "text/html": [
       "<div>\n",
       "<style scoped>\n",
       "    .dataframe tbody tr th:only-of-type {\n",
       "        vertical-align: middle;\n",
       "    }\n",
       "\n",
       "    .dataframe tbody tr th {\n",
       "        vertical-align: top;\n",
       "    }\n",
       "\n",
       "    .dataframe thead th {\n",
       "        text-align: right;\n",
       "    }\n",
       "</style>\n",
       "<table border=\"1\" class=\"dataframe\">\n",
       "  <thead>\n",
       "    <tr style=\"text-align: right;\">\n",
       "      <th></th>\n",
       "      <th>lag</th>\n",
       "      <th>partial_autocorrelation_abs</th>\n",
       "      <th>partial_autocorrelation</th>\n",
       "      <th>autocorrelation_abs</th>\n",
       "      <th>autocorrelation</th>\n",
       "    </tr>\n",
       "  </thead>\n",
       "  <tbody>\n",
       "    <tr>\n",
       "      <th>0</th>\n",
       "      <td>1</td>\n",
       "      <td>0.777778</td>\n",
       "      <td>0.777778</td>\n",
       "      <td>0.700000</td>\n",
       "      <td>0.700000</td>\n",
       "    </tr>\n",
       "    <tr>\n",
       "      <th>1</th>\n",
       "      <td>4</td>\n",
       "      <td>0.360707</td>\n",
       "      <td>-0.360707</td>\n",
       "      <td>0.078788</td>\n",
       "      <td>-0.078788</td>\n",
       "    </tr>\n",
       "    <tr>\n",
       "      <th>2</th>\n",
       "      <td>3</td>\n",
       "      <td>0.274510</td>\n",
       "      <td>-0.274510</td>\n",
       "      <td>0.148485</td>\n",
       "      <td>0.148485</td>\n",
       "    </tr>\n",
       "    <tr>\n",
       "      <th>3</th>\n",
       "      <td>2</td>\n",
       "      <td>0.227273</td>\n",
       "      <td>-0.227273</td>\n",
       "      <td>0.412121</td>\n",
       "      <td>0.412121</td>\n",
       "    </tr>\n",
       "  </tbody>\n",
       "</table>\n",
       "</div>"
      ],
      "text/plain": [
       "   lag  partial_autocorrelation_abs  partial_autocorrelation  \\\n",
       "0    1                     0.777778                 0.777778   \n",
       "1    4                     0.360707                -0.360707   \n",
       "2    3                     0.274510                -0.274510   \n",
       "3    2                     0.227273                -0.227273   \n",
       "\n",
       "   autocorrelation_abs  autocorrelation  \n",
       "0             0.700000         0.700000  \n",
       "1             0.078788        -0.078788  \n",
       "2             0.148485         0.148485  \n",
       "3             0.412121         0.412121  "
      ]
     },
     "execution_count": 7,
     "metadata": {},
     "output_type": "execute_result"
    }
   ],
   "source": [
    "from skforecast.plot import calculate_lag_autocorrelation\n",
    "import pandas as pd\n",
    "data = pd.Series([1, 2, 3, 4, 5, 6, 7, 8, 9, 10])\n",
    "calculate_lag_autocorrelation(data = data, n_lags = 4)"
   ]
  },
  {
   "cell_type": "code",
   "execution_count": 8,
   "metadata": {},
   "outputs": [
    {
     "name": "stdout",
     "output_type": "stream",
     "text": [
      "   lag  partial_autocorrelation_abs  partial_autocorrelation  \\\n",
      "0    1                     0.777778                 0.777778   \n",
      "1    4                     0.360707                -0.360707   \n",
      "2    3                     0.274510                -0.274510   \n",
      "3    2                     0.227273                -0.227273   \n",
      "\n",
      "   autocorrelation_abs  autocorrelation  \n",
      "0             0.700000         0.700000  \n",
      "1             0.078788        -0.078788  \n",
      "2             0.148485         0.148485  \n",
      "3             0.412121         0.412121  \n"
     ]
    }
   ],
   "source": [
    "print(calculate_lag_autocorrelation(data = data, n_lags = 4))"
   ]
  },
  {
   "cell_type": "code",
   "execution_count": null,
   "metadata": {},
   "outputs": [],
   "source": []
=======
>>>>>>> c248d349
  }
 ],
 "metadata": {
  "kernelspec": {
   "display_name": "skforecast_py11_2",
   "language": "python",
   "name": "python3"
  },
  "language_info": {
   "codemirror_mode": {
    "name": "ipython",
    "version": 3
   },
   "file_extension": ".py",
   "mimetype": "text/x-python",
   "name": "python",
   "nbconvert_exporter": "python",
   "pygments_lexer": "ipython3",
   "version": "3.11.10"
  },
  "orig_nbformat": 4
 },
 "nbformat": 4,
 "nbformat_minor": 2
}<|MERGE_RESOLUTION|>--- conflicted
+++ resolved
@@ -22,139 +22,6 @@
     "print(path)\n",
     "sys.path.insert(1, path)"
    ]
-<<<<<<< HEAD
-  },
-  {
-   "cell_type": "code",
-   "execution_count": 7,
-   "metadata": {},
-   "outputs": [
-    {
-     "data": {
-      "text/html": [
-       "<div>\n",
-       "<style scoped>\n",
-       "    .dataframe tbody tr th:only-of-type {\n",
-       "        vertical-align: middle;\n",
-       "    }\n",
-       "\n",
-       "    .dataframe tbody tr th {\n",
-       "        vertical-align: top;\n",
-       "    }\n",
-       "\n",
-       "    .dataframe thead th {\n",
-       "        text-align: right;\n",
-       "    }\n",
-       "</style>\n",
-       "<table border=\"1\" class=\"dataframe\">\n",
-       "  <thead>\n",
-       "    <tr style=\"text-align: right;\">\n",
-       "      <th></th>\n",
-       "      <th>lag</th>\n",
-       "      <th>partial_autocorrelation_abs</th>\n",
-       "      <th>partial_autocorrelation</th>\n",
-       "      <th>autocorrelation_abs</th>\n",
-       "      <th>autocorrelation</th>\n",
-       "    </tr>\n",
-       "  </thead>\n",
-       "  <tbody>\n",
-       "    <tr>\n",
-       "      <th>0</th>\n",
-       "      <td>1</td>\n",
-       "      <td>0.777778</td>\n",
-       "      <td>0.777778</td>\n",
-       "      <td>0.700000</td>\n",
-       "      <td>0.700000</td>\n",
-       "    </tr>\n",
-       "    <tr>\n",
-       "      <th>1</th>\n",
-       "      <td>4</td>\n",
-       "      <td>0.360707</td>\n",
-       "      <td>-0.360707</td>\n",
-       "      <td>0.078788</td>\n",
-       "      <td>-0.078788</td>\n",
-       "    </tr>\n",
-       "    <tr>\n",
-       "      <th>2</th>\n",
-       "      <td>3</td>\n",
-       "      <td>0.274510</td>\n",
-       "      <td>-0.274510</td>\n",
-       "      <td>0.148485</td>\n",
-       "      <td>0.148485</td>\n",
-       "    </tr>\n",
-       "    <tr>\n",
-       "      <th>3</th>\n",
-       "      <td>2</td>\n",
-       "      <td>0.227273</td>\n",
-       "      <td>-0.227273</td>\n",
-       "      <td>0.412121</td>\n",
-       "      <td>0.412121</td>\n",
-       "    </tr>\n",
-       "  </tbody>\n",
-       "</table>\n",
-       "</div>"
-      ],
-      "text/plain": [
-       "   lag  partial_autocorrelation_abs  partial_autocorrelation  \\\n",
-       "0    1                     0.777778                 0.777778   \n",
-       "1    4                     0.360707                -0.360707   \n",
-       "2    3                     0.274510                -0.274510   \n",
-       "3    2                     0.227273                -0.227273   \n",
-       "\n",
-       "   autocorrelation_abs  autocorrelation  \n",
-       "0             0.700000         0.700000  \n",
-       "1             0.078788        -0.078788  \n",
-       "2             0.148485         0.148485  \n",
-       "3             0.412121         0.412121  "
-      ]
-     },
-     "execution_count": 7,
-     "metadata": {},
-     "output_type": "execute_result"
-    }
-   ],
-   "source": [
-    "from skforecast.plot import calculate_lag_autocorrelation\n",
-    "import pandas as pd\n",
-    "data = pd.Series([1, 2, 3, 4, 5, 6, 7, 8, 9, 10])\n",
-    "calculate_lag_autocorrelation(data = data, n_lags = 4)"
-   ]
-  },
-  {
-   "cell_type": "code",
-   "execution_count": 8,
-   "metadata": {},
-   "outputs": [
-    {
-     "name": "stdout",
-     "output_type": "stream",
-     "text": [
-      "   lag  partial_autocorrelation_abs  partial_autocorrelation  \\\n",
-      "0    1                     0.777778                 0.777778   \n",
-      "1    4                     0.360707                -0.360707   \n",
-      "2    3                     0.274510                -0.274510   \n",
-      "3    2                     0.227273                -0.227273   \n",
-      "\n",
-      "   autocorrelation_abs  autocorrelation  \n",
-      "0             0.700000         0.700000  \n",
-      "1             0.078788        -0.078788  \n",
-      "2             0.148485         0.148485  \n",
-      "3             0.412121         0.412121  \n"
-     ]
-    }
-   ],
-   "source": [
-    "print(calculate_lag_autocorrelation(data = data, n_lags = 4))"
-   ]
-  },
-  {
-   "cell_type": "code",
-   "execution_count": null,
-   "metadata": {},
-   "outputs": [],
-   "source": []
-=======
->>>>>>> c248d349
   }
  ],
  "metadata": {
