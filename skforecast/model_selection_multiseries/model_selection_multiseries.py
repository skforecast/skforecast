################################################################################
#                  skforecast.model_selection_multiseries                      #
#                                                                              #
# This work by skforecast team is licensed under the BSD 3-Clause License.     #
################################################################################
# coding=utf-8

from typing import Union, Tuple, Optional, Callable, Generator
import os
import re
from copy import deepcopy
import logging
import warnings
import numpy as np
import pandas as pd
from joblib import Parallel, delayed, cpu_count
from tqdm.auto import tqdm
from sklearn.model_selection import ParameterGrid
from sklearn.model_selection import ParameterSampler
import optuna
from optuna.samplers import TPESampler

from ..exceptions import warn_skforecast_categories
from ..exceptions import LongTrainingWarning
from ..exceptions import IgnoredArgumentWarning
from ..metrics import add_y_train_argument, _get_metric
from ..model_selection.model_selection import _create_backtesting_folds
from ..utils import check_backtesting_input
from ..utils import select_n_jobs_backtesting
from ..utils import initialize_lags
from ..utils import initialize_lags_grid
from ..utils import set_skforecast_warnings

logging.basicConfig(
    format = '%(name)-10s %(levelname)-5s %(message)s', 
    level  = logging.INFO,
)


def _initialize_levels_model_selection_multiseries(
    forecaster: object, 
    series: Union[pd.DataFrame, dict],
    levels: Optional[Union[str, list]] = None
) -> list:
    """
    Initialize levels for model_selection_multiseries functions.

    Parameters
    ----------
    forecaster : ForecasterAutoregMultiSeries, ForecasterAutoregMultiSeriesCustom, ForecasterAutoregMultiVariate, ForecasterRnn
        Forecaster model.
    series : pandas DataFrame, dict
        Training time series.
    levels : str, list, default `None`
        level (`str`) or levels (`list`) at which the forecaster is optimized. 
        If `None`, all levels are taken into account. The resulting metric will be
        the average of the optimization of all levels.

    Returns
    -------
    levels : list
        List of levels to be used in model_selection_multiseries functions.
    
    """

    multi_series_forecasters_with_levels = [
        'ForecasterAutoregMultiSeries', 
        'ForecasterAutoregMultiSeriesCustom', 
        'ForecasterRnn'
    ]

    if type(forecaster).__name__ in multi_series_forecasters_with_levels  \
        and not isinstance(levels, (str, list, type(None))):
        raise TypeError(
            (f"`levels` must be a `list` of column names, a `str` of a column "
             f"name or `None` when using a forecaster of type "
             f"{multi_series_forecasters_with_levels}. If the forecaster is of "
             f"type `ForecasterAutoregMultiVariate`, this argument is ignored.")
        )

    if type(forecaster).__name__ == 'ForecasterAutoregMultiVariate':
        if levels and levels != forecaster.level and levels != [forecaster.level]:
            warnings.warn(
                (f"`levels` argument have no use when the forecaster is of type "
                 f"`ForecasterAutoregMultiVariate`. The level of this forecaster "
                 f"is '{forecaster.level}', to predict another level, change "
                 f"the `level` argument when initializing the forecaster. \n"),
                 IgnoredArgumentWarning
            )
        levels = [forecaster.level]
    else:
        if levels is None:
            # Forecaster could be untrained, so self.series_col_names cannot be used.
            if isinstance(series, pd.DataFrame):
                levels = list(series.columns)
            else:
                levels = list(series.keys())
        elif isinstance(levels, str):
            levels = [levels]

    return levels


def _extract_data_folds_multiseries(
    series: Union[pd.Series, pd.DataFrame, dict],
    folds: list,
    span_index: Union[pd.DatetimeIndex, pd.RangeIndex],
    window_size: int,
    exog: Optional[Union[pd.Series, pd.DataFrame, dict]] = None,
    dropna_last_window: bool = False,
    externally_fitted: bool = False
) -> Generator[
        Tuple[
            Union[pd.Series, pd.DataFrame, dict],
            pd.DataFrame,
            list,
            Optional[Union[pd.Series, pd.DataFrame, dict]],
            Optional[Union[pd.Series, pd.DataFrame, dict]],
            list
        ],
        None,
        None
    ]:
    """
    Select the data from series and exog that corresponds to each fold created using the
    skforecast.model_selection._create_backtesting_folds function.

    Parameters
    ----------
    series : pandas Series, pandas DataFrame, dict
        Time series.
    folds : list
        Folds created using the skforecast.model_selection._create_backtesting_folds
        function.
    span_index : pandas DatetimeIndex, pandas RangeIndex
        Full index from the minimum to the maximum index among all series.
    window_size : int
        Size of the window needed to create the predictors.
    exog : pandas Series, pandas DataFrame, dict, default `None`
        Exogenous variables.
    dropna_last_window : bool, default `False`
        If `True`, drop the columns of the last window that have NaN values.
    externally_fitted : bool, default `False`
        Flag indicating whether the forecaster is already trained. Only used when 
        `initial_train_size` is None and `refit` is False.

    Yield
    -----
    series_train : pandas Series, pandas DataFrame, dict
        Time series corresponding to the training set of the fold.
    series_last_window: pandas DataFrame
        Time series corresponding to the last window of the fold.
    levels_last_window: list
        Levels of the time series present to the last window of the fold.
    exog_train: pandas Series, pandas DataFrame, dict, None
        Exogenous variable corresponding to the training set of the fold.
    exog_test: pandas Series, pandas DataFrame, dict, None
        Exogenous variable corresponding to the test set of the fold.
    fold: list
        Fold created using the skforecast.model_selection._create_backtesting_folds

    """

    for fold in folds:
        train_iloc_start       = fold[0][0]
        train_iloc_end         = fold[0][1]
        last_window_iloc_start = fold[1][0]
        last_window_iloc_end   = fold[1][1]
        test_iloc_start        = fold[2][0]
        test_iloc_end          = fold[2][1]

        if isinstance(series, dict) or isinstance(exog, dict):
            # Substract 1 to the iloc indexes to get the loc indexes
            train_loc_start       = span_index[train_iloc_start]
            train_loc_end         = span_index[train_iloc_end - 1]
            last_window_loc_start = span_index[last_window_iloc_start]
            last_window_loc_end   = span_index[last_window_iloc_end - 1]
            test_loc_start        = span_index[test_iloc_start]
            test_loc_end          = span_index[test_iloc_end - 1]

        if isinstance(series, pd.DataFrame):
            series_train = series.iloc[train_iloc_start:train_iloc_end, ]

            series_to_drop = []
            for col in series_train.columns:
                if series_train[col].isna().all():
                    series_to_drop.append(col)
                else:
                    first_valid_index = series_train[col].first_valid_index()
                    last_valid_index = series_train[col].last_valid_index()
                    if (
                        len(series_train[col].loc[first_valid_index:last_valid_index])
                        < window_size
                    ):
                        series_to_drop.append(col)

            series_last_window = series.iloc[
                last_window_iloc_start:last_window_iloc_end,
            ]
            
            series_train = series_train.drop(columns=series_to_drop)
            if not externally_fitted:
                series_last_window = series_last_window.drop(columns=series_to_drop)
        else:
            series_train = {}
            for k in series.keys():
                v = series[k].loc[train_loc_start:train_loc_end]
                if not v.isna().all():
                    first_valid_index = v.first_valid_index()
                    last_valid_index  = v.last_valid_index()
                    if first_valid_index is not None and last_valid_index is not None:
                        v = v.loc[first_valid_index : last_valid_index]
                        if len(v) >= window_size:
                            series_train[k] = v

            series_last_window = {}
            for k, v in series.items():
                v = series[k].loc[last_window_loc_start:last_window_loc_end]
                if ((externally_fitted or k in series_train) and len(v) >= window_size):
                    series_last_window[k] = v

            series_last_window = pd.DataFrame(series_last_window)

        if dropna_last_window:
            series_last_window = series_last_window.dropna(axis=1, how="any")
            # TODO: add the option to drop the series without minimum non NaN values.
            # Similar to how pandas does in the rolling window function.
        
        levels_last_window = list(series_last_window.columns)

        if exog is not None:
            if isinstance(exog, (pd.Series, pd.DataFrame)):
                exog_train = exog.iloc[train_iloc_start:train_iloc_end, ]
                exog_test = exog.iloc[test_iloc_start:test_iloc_end, ]
            else:
                exog_train = {
                    k: v.loc[train_loc_start:train_loc_end] 
                    for k, v in exog.items()
                }
                exog_train = {k: v for k, v in exog_train.items() if len(v) > 0}

                exog_test = {
                    k: v.loc[test_loc_start:test_loc_end]
                    for k, v in exog.items()
                    if externally_fitted or k in exog_train
                }

                exog_test = {k: v for k, v in exog_test.items() if len(v) > 0}
        else:
            exog_train = None
            exog_test = None

        yield series_train, series_last_window, levels_last_window, exog_train, exog_test, fold


def _calculate_metrics_multiseries(
    series: Union[pd.DataFrame, dict],
    predictions: pd.DataFrame,
    folds: Union[list, tqdm],
    span_index: Union[pd.DatetimeIndex, pd.RangeIndex],
    metrics: list,
    levels: list,
    add_aggregated_metric: bool = True
) -> pd.DataFrame:
    """   
    Calculate metrics for each level and also for all levels aggregated using
    average, weighted average or pooling.

    - 'average': the average (arithmetic mean) of all levels.
    - 'weighted_average': the average of the metrics weighted by the number of
    predicted values of each level.
    - 'pooling': the values of all levels are pooled and then the metric is
    calculated.

    Parameters
    ----------
    series : pandas DataFrame, dict
        Series data used for backtesting.
    predictions : pandas DataFrame
        Predictions generated during the backtesting process.
    folds : list, tqdm
        Folds created during the backtesting process.
    span_index : pandas DatetimeIndex, pandas RangeIndex
        Full index from the minimum to the maximum index among all series.
    metrics : list
        List of metrics to calculate.
    levels : list
        Levels to calculate the metrics.
    add_aggregated_metric : bool, default `True`
        If `True`, and multiple series (`levels`) are predicted, the aggregated
        metrics (average, weighted average and pooled) are also returned.

        - 'average': the average (arithmetic mean) of all levels.
        - 'weighted_average': the average of the metrics weighted by the number of
        predicted values of each level.
        - 'pooling': the values of all levels are pooled and then the metric is
        calculated.

    Returns
    -------
    metrics_levels : pandas DataFrame
        Value(s) of the metric(s).
    
    """

    if not isinstance(series, (pd.DataFrame, dict)):
        raise TypeError(
            ("`series` must be a pandas DataFrame or a dictionary of pandas "
             "DataFrames.")
        )
    if not isinstance(predictions, pd.DataFrame):
        raise TypeError("`predictions` must be a pandas DataFrame.")
    if not isinstance(folds, (list, tqdm)):
        raise TypeError("`folds` must be a list or a tqdm object.")
    if not isinstance(span_index, (pd.DatetimeIndex, pd.RangeIndex)):
        raise TypeError("`span_index` must be a pandas DatetimeIndex or pandas RangeIndex.")
    if not isinstance(metrics, list):
        raise TypeError("`metrics` must be a list.")
    if not isinstance(levels, list):
        raise TypeError("`levels` must be a list.")
    if not isinstance(add_aggregated_metric, bool):
        raise TypeError("`add_aggregated_metric` must be a boolean.")
    
    metric_names = [(m if isinstance(m, str) else m.__name__) for m in metrics]

    y_true_pred_levels = []
    y_train_levels = []
    for level in levels:
        y_true_pred_level = None
        y_train = None
        if level in predictions.columns:
            # TODO: avoid merges inside the loop, instead merge upside and then filter
            y_true_pred_level = pd.merge(
                series[level],
                predictions[level],
                left_index  = True,
                right_index = True,
                how         = "inner",
            ).dropna(axis=0, how="any")
            y_true_pred_level.columns = ['y_true', 'y_pred']

            train_indexes = []
            for i, fold in enumerate(folds):
                fit_fold = fold[-1]
                if i == 0 or fit_fold:
                    train_iloc_start = fold[0][0]
                    train_iloc_end = fold[0][1]
                    train_indexes.append(np.arange(train_iloc_start, train_iloc_end))
            train_indexes = np.unique(np.concatenate(train_indexes))
            train_indexes = span_index[train_indexes]
            y_train = series[level].loc[series[level].index.intersection(train_indexes)]

        y_true_pred_levels.append(y_true_pred_level)
        y_train_levels.append(y_train)
            
    metrics_levels = []
    for i, level in enumerate(levels):
        if y_true_pred_levels[i] is not None and not y_true_pred_levels[i].empty:
            metrics_level = [
                m(
                    y_true = y_true_pred_levels[i].iloc[:, 0],
                    y_pred = y_true_pred_levels[i].iloc[:, 1],
                    y_train = y_train_levels[i]
                )
                for m in metrics
            ]
            metrics_levels.append(metrics_level)
        else:
            metrics_levels.append([None for _ in metrics])

    metrics_levels = pd.DataFrame(
                         data    = metrics_levels,
                         columns = [m if isinstance(m, str) else m.__name__
                                    for m in metrics]
                     )
    metrics_levels.insert(0, 'levels', levels)

    if len(levels) < 2:
        add_aggregated_metric = False

    if add_aggregated_metric:

        # aggragation: average
        average = metrics_levels.drop(columns='levels').mean(skipna=True)
        average = average.to_frame().transpose()
        average['levels'] = 'average'

        # aggregation: weighted_average
        weighted_averages = {}
        n_predictions_levels = (
            predictions
            .notna()
            .sum()
            .to_frame(name='n_predictions')
            .reset_index(names='levels')
        )
        metrics_levels_no_missing = (
            metrics_levels.merge(n_predictions_levels, on='levels', how='inner')
        )
        for col in metric_names:
            weighted_averages[col] = np.average(
                metrics_levels_no_missing[col],
                weights=metrics_levels_no_missing['n_predictions']
            )
        weighted_average = pd.DataFrame(weighted_averages, index=[0])
        weighted_average['levels'] = 'weighted_average'

        # aggregation: pooling
        y_true_pred_levels, y_train_levels = zip(
            *[
                (a, b)
                for a, b in zip(y_true_pred_levels, y_train_levels)
                if a is not None
            ]
        )
        y_train_levels = list(y_train_levels)
        y_true_pred_levels = pd.concat(y_true_pred_levels)
        y_train_levels_concat = pd.concat(y_train_levels)

        pooled = []
        for m, m_name in zip(metrics, metric_names):
            if m_name in ['mean_absolute_scaled_error', 'root_mean_squared_scaled_error']:
                pooled.append(
                    m(
                        y_true = y_true_pred_levels.loc[:, 'y_true'],
                        y_pred = y_true_pred_levels.loc[:, 'y_pred'],
                        y_train = y_train_levels
                    )
                )
            else:
                pooled.append(
                    m(
                        y_true = y_true_pred_levels.loc[:, 'y_true'],
                        y_pred = y_true_pred_levels.loc[:, 'y_pred'],
                        y_train = y_train_levels_concat
                    )
                )
        pooled = pd.DataFrame([pooled], columns=metric_names)
        pooled['levels'] = 'pooling'

        metrics_levels = pd.concat(
            [metrics_levels, average, weighted_average, pooled],
            axis=0,
            ignore_index=True
        )

    return metrics_levels


def _backtesting_forecaster_multiseries(
    forecaster: object,
    series: Union[pd.DataFrame, dict],
    steps: int,
    metric: Union[str, Callable, list],
    initial_train_size: Optional[int] = None,
    fixed_train_size: bool = True,
    gap: int = 0,
    skip_folds: Optional[Union[int, list]] = None,
    allow_incomplete_fold: bool = True,
    levels: Optional[Union[str, list]] = None,
    add_aggregated_metric: bool = True,
    exog: Optional[Union[pd.Series, pd.DataFrame, dict]] = None,
    refit: Union[bool, int] = False,
    interval: Optional[list] = None,
    n_boot: int = 500,
    random_state: int = 123,
    in_sample_residuals: bool = True,
    n_jobs: Union[int, str] = 'auto',
    verbose: bool = False,
    show_progress: bool = True,
    suppress_warnings: bool = False
) -> Tuple[pd.DataFrame, pd.DataFrame]:
    """
    Backtesting for multi-series and multivariate forecasters.

    - If `refit` is `False`, the model will be trained only once using the 
    `initial_train_size` first observations. 
    - If `refit` is `True`, the model is trained on each iteration, increasing
    the training set. 
    - If `refit` is an `integer`, the model will be trained every that number 
    of iterations.
    - If `forecaster` is already trained and `initial_train_size` is `None`,
    no initial train will be done and all data will be used to evaluate the model.
    However, the first `len(forecaster.last_window)` observations are needed
    to create the initial predictors, so no predictions are calculated for them.
    
    A copy of the original forecaster is created so that it is not modified during 
    the process.
    
    Parameters
    ----------
    forecaster : ForecasterAutoregMultiSeries, ForecasterAutoregMultiSeriesCustom, ForecasterAutoregMultiVariate
        Forecaster model.
    series : pandas DataFrame, dict
        Training time series.
    steps : int
        Number of steps to predict.
    metric : str, Callable, list
        Metric used to quantify the goodness of fit of the model.
        
        - If `string`: {'mean_squared_error', 'mean_absolute_error',
        'mean_absolute_percentage_error', 'mean_squared_log_error'}
        - If `Callable`: Function with arguments y_true, y_pred that returns a float.
        - If `list`: List containing multiple strings and/or Callables.
    initial_train_size : int, default `None`
        Number of samples in the initial train split. If `None` and `forecaster` is 
        already trained, no initial train is done and all data is used to evaluate the 
        model. However, the first `len(forecaster.last_window)` observations are needed 
        to create the initial predictors, so no predictions are calculated for them. 
        This useful to backtest the model on the same data used to train it.
        `None` is only allowed when `refit` is `False` and `forecaster` is already
        trained.
    fixed_train_size : bool, default `True`
        If True, train size doesn't increase but moves by `steps` in each iteration.
    gap : int, default `0`
        Number of samples to be excluded after the end of each training set and 
        before the test set.
    skip_folds : int, list, default `None`
        If `skip_folds` is an integer, every 'skip_folds'-th is returned. If `skip_folds`
        is a list, the folds in the list are skipped. For example, if `skip_folds = 3`,
        and there are 10 folds, the folds returned will be [0, 3, 6, 9]. If `skip_folds`
        is a list [1, 2, 3], the folds returned will be [0, 4, 5, 6, 7, 8, 9].
    allow_incomplete_fold : bool, default `True`
        Last fold is allowed to have a smaller number of samples than the 
        `test_size`. If `False`, the last fold is excluded.
    levels : str, list, default `None`
        Time series to be predicted. If `None` all levels will be predicted.
    add_aggregated_metric : bool, default `False`
        If `True`, and multiple series (`levels`) are predicted, the aggregated
        metrics (average, weighted average and pooled) are also returned.

        - 'average': the average (arithmetic mean) of all levels.
        - 'weighted_average': the average of the metrics weighted by the number of
        predicted values of each level.
        - 'pooling': the values of all levels are pooled and then the metric is
        calculated.
    exog : pandas Series, pandas DataFrame, dict, default `None`
        Exogenous variables.
    refit : bool, int, default `False`
        Whether to re-fit the forecaster in each iteration. If `refit` is an 
        integer, the Forecaster will be trained every that number of iterations.
    interval : list, default `None`
        Confidence of the prediction interval estimated. Sequence of percentiles
        to compute, which must be between 0 and 100 inclusive. If `None`, no
        intervals are estimated.
    n_boot : int, default `500`
        Number of bootstrapping iterations used to estimate prediction
        intervals.
    random_state : int, default `123`
        Sets a seed to the random generator, so that boot intervals are always 
        deterministic.
    in_sample_residuals : bool, default `True`
        If `True`, residuals from the training data are used as proxy of prediction
        error to create prediction intervals. If `False`, out_sample_residuals 
        are used if they are already stored inside the forecaster.
    n_jobs : int, 'auto', default `'auto'`
        The number of jobs to run in parallel. If `-1`, then the number of jobs is 
        set to the number of cores. If 'auto', `n_jobs` is set using the function
        skforecast.utils.select_n_jobs_backtesting.
        **New in version 0.9.0**
    verbose : bool, default `False`
        Print number of folds and index of training and validation sets used 
        for backtesting.
    show_progress : bool, default `True`
        Whether to show a progress bar.
    suppress_warnings: bool, default `False`
        If `True`, skforecast warnings will be suppressed during the backtesting 
        process. See skforecast.exceptions.warn_skforecast_categories for more
        information.

    Returns
    -------
    metrics_levels : pandas DataFrame
        Value(s) of the metric(s). Index are the levels and columns the metrics.
    backtest_predictions : pandas Dataframe
        Value of predictions and their estimated interval if `interval` is not `None`. 
        If there is more than one level, this structure will be repeated for each of them.

        - column pred: predictions.
        - column lower_bound: lower bound of the interval.
        - column upper_bound: upper bound of the interval.
    
    """

    set_skforecast_warnings(suppress_warnings, action='ignore')

    forecaster = deepcopy(forecaster)

    if n_jobs == 'auto':
        n_jobs = select_n_jobs_backtesting(
                     forecaster = forecaster,
                     refit      = refit
                 )
    elif not isinstance(refit, bool) and refit != 1 and n_jobs != 1:
        warnings.warn(
            ("If `refit` is an integer other than 1 (intermittent refit). `n_jobs` "
             "is set to 1 to avoid unexpected results during parallelization."),
             IgnoredArgumentWarning
        )
        n_jobs = 1
    else:
        n_jobs = n_jobs if n_jobs > 0 else cpu_count()

    levels = _initialize_levels_model_selection_multiseries(
                 forecaster = forecaster,
                 series     = series,
                 levels     = levels
             )

    if not isinstance(metric, list):
        metrics = [
            _get_metric(metric=metric)
            if isinstance(metric, str)
            else add_y_train_argument(metric)
        ]
    else:
        metrics = [
            _get_metric(metric=m)
            if isinstance(m, str)
            else add_y_train_argument(m) 
            for m in metric
        ]

    store_in_sample_residuals = False if interval is None else True

    if isinstance(series, dict):
        min_index = min([v.index[0] for v in series.values()])
        max_index = max([v.index[-1] for v in series.values()])
        # All series must have the same frequency
        frequency = series[list(series.keys())[0]].index.freqstr
        span_index = pd.date_range(start=min_index, end=max_index, freq=frequency)
    else:
        span_index = series.index

    if initial_train_size is not None:
        # First model training, this is done to allow parallelization when `refit`
        # is `False`. The initial Forecaster fit is outside the auxiliary function.
        window_size = forecaster.window_size_diff
        fold_initial_train = [
            [0, initial_train_size],
<<<<<<< HEAD
            [initial_train_size - window_size, initial_train_size],
=======
            [initial_train_size - forecaster.window_size, initial_train_size],
>>>>>>> aa0792cd
            [0, 0],  # dummy values
            [0, 0],  # dummy values
            True
        ]
        data_fold = _extract_data_folds_multiseries(
                        series             = series,
                        folds              = [fold_initial_train],
                        span_index         = span_index,
                        window_size        = window_size,
                        exog               = exog,
                        dropna_last_window = forecaster.dropna_from_series,
                        externally_fitted  = False
                    )
        series_train, _, last_window_levels, exog_train, _, _ = next(data_fold)

        forecaster.fit(
            series                    = series_train,
            exog                      = exog_train,
            store_last_window         = last_window_levels,
            store_in_sample_residuals = store_in_sample_residuals,
            suppress_warnings         = suppress_warnings
        )
        externally_fitted = False
    else:
        # Although not used for training, first observations are needed to create
        # the initial predictors
        window_size = forecaster.window_size_diff
        initial_train_size = window_size
        externally_fitted = True

    # TODO: remove when all forecaster include differentiation
    if type(forecaster).__name__ in ['ForecasterAutoregMultiSeries', 
                                     'ForecasterAutoregMultiSeriesCustom']:
        differentiation = forecaster.differentiation
    else:
        differentiation = None

    folds = _create_backtesting_folds(
                data                  = span_index,
                window_size           = window_size,
                initial_train_size    = initial_train_size,
                test_size             = steps,
                externally_fitted     = externally_fitted,
                refit                 = refit,
                fixed_train_size      = fixed_train_size,
                gap                   = gap,
                skip_folds            = skip_folds,
                allow_incomplete_fold = allow_incomplete_fold,
                return_all_indexes    = False,
                differentiation       = differentiation,
                verbose               = verbose
            )

    if refit:
        n_of_fits = int(len(folds) / refit)
<<<<<<< HEAD
        if type(forecaster).__name__ != 'ForecasterAutoregMultiVariate' and n_of_fits > 50:
=======
        if (
            type(forecaster).__name__ != "ForecasterAutoregMultiVariate"
            and n_of_fits > 50
        ):
>>>>>>> aa0792cd
            warnings.warn(
                (
                    f"The forecaster will be fit {n_of_fits} times. This can take substantial "
                    f"amounts of time. If not feasible, try with `refit = False`.\n"
                ),
                LongTrainingWarning,
            )
<<<<<<< HEAD
        elif type(forecaster).__name__ == 'ForecasterAutoregMultiVariate' and n_of_fits * forecaster.steps > 50:
            warnings.warn(
                (f"The forecaster will be fit {n_of_fits * forecaster.steps} times "
                 f"({n_of_fits} folds * {forecaster.steps} regressors). This can take "
                 f"substantial amounts of time. If not feasible, try with `refit = False`.\n"),
                LongTrainingWarning
=======
        elif (
            type(forecaster).__name__ == "ForecasterAutoregMultiVariate"
            and n_of_fits * forecaster.steps > 50
        ):
            warnings.warn(
                (
                    f"The forecaster will be fit {n_of_fits * forecaster.steps} times "
                    f"({n_of_fits} folds * {forecaster.steps} regressors). This can take "
                    f"substantial amounts of time. If not feasible, try with `refit = False`.\n"
                ),
                LongTrainingWarning,
>>>>>>> aa0792cd
            )

    if show_progress:
        folds = tqdm(folds)

    data_folds = _extract_data_folds_multiseries(
                     series             = series,
                     folds              = folds,
                     span_index         = span_index,
                     window_size        = window_size,
                     exog               = exog,
                     dropna_last_window = forecaster.dropna_from_series,
                     externally_fitted  = externally_fitted
                 )

    def _fit_predict_forecaster(data_fold, forecaster, interval, levels):
        """
        Fit the forecaster and predict `steps` ahead. This is an auxiliary 
        function used to parallelize the backtesting_forecaster_multiseries
        function.
        """

        (
            series_train,
            last_window_series,
            last_window_levels,
            exog_train,
            next_window_exog,
            fold
        ) = data_fold

        if fold[4] is True:
            forecaster.fit(
                series                    = series_train, 
                exog                      = exog_train,
                store_last_window         = last_window_levels,
                store_in_sample_residuals = store_in_sample_residuals,
                suppress_warnings         = suppress_warnings
            )

        test_iloc_start = fold[2][0]
        test_iloc_end   = fold[2][1]
        steps = len(range(test_iloc_start, test_iloc_end))
        if type(forecaster).__name__ == 'ForecasterAutoregMultiVariate' and gap > 0:
            # Select only the steps that need to be predicted if gap > 0
            test_iloc_start = fold[3][0]
            test_iloc_end   = fold[3][1]
            steps = list(np.arange(len(range(test_iloc_start, test_iloc_end))) + gap + 1)

        levels_predict = [level for level in levels 
                          if level in last_window_levels]
        if interval is None:

            pred = forecaster.predict(
                       steps             = steps, 
                       levels            = levels_predict, 
                       last_window       = last_window_series,
                       exog              = next_window_exog,
                       suppress_warnings = suppress_warnings
                   )
        else:
            pred = forecaster.predict_interval(
                       steps               = steps,
                       levels              = levels_predict, 
                       last_window         = last_window_series,
                       exog                = next_window_exog,
                       interval            = interval,
                       n_boot              = n_boot,
                       random_state        = random_state,
                       in_sample_residuals = in_sample_residuals,
                       suppress_warnings   = suppress_warnings
                   )

        if type(forecaster).__name__ != 'ForecasterAutoregMultiVariate' and gap > 0:
            pred = pred.iloc[gap:, ]

        return pred

    backtest_predictions = Parallel(n_jobs=n_jobs)(
        delayed(_fit_predict_forecaster)(
            data_fold  = data_fold,
            forecaster = forecaster,
            interval   = interval,
            levels     = levels,
        )
        for data_fold in data_folds
    )

    backtest_predictions = pd.concat(backtest_predictions, axis=0)

    levels_in_backtest_predictions = backtest_predictions.columns
    if interval is not None:
        levels_in_backtest_predictions = [
            level 
            for level in levels_in_backtest_predictions
            if not re.search(r'_lower_bound|_upper_bound', level)
        ]
    for level in levels_in_backtest_predictions:
        valid_index = series[level][series[level].notna()].index
        no_valid_index = backtest_predictions.index.difference(valid_index, sort=False)
        cols = [level]
        if interval:
            cols = cols + [f'{level}_lower_bound', f'{level}_upper_bound']
        backtest_predictions.loc[no_valid_index, cols] = np.nan

    metrics_levels = _calculate_metrics_multiseries(
        series                = series,
        predictions           = backtest_predictions,
        folds                 = folds,
        span_index            = span_index,
        metrics               = metrics,
        levels                = levels,
        add_aggregated_metric = add_aggregated_metric
    )
       
    set_skforecast_warnings(suppress_warnings, action='default')

    return metrics_levels, backtest_predictions


def backtesting_forecaster_multiseries(
    forecaster: object,
    series: Union[pd.DataFrame, dict],
    steps: int,
    metric: Union[str, Callable, list],
    initial_train_size: Optional[int],
    fixed_train_size: bool = True,
    gap: int = 0,
    skip_folds: Optional[Union[int, list]] = None,
    allow_incomplete_fold: bool = True,
    levels: Optional[Union[str, list]] = None,
    add_aggregated_metric: bool = True,
    exog: Optional[Union[pd.Series, pd.DataFrame, dict]] = None,
    refit: Union[bool, int] = False,
    interval: Optional[list] = None,
    n_boot: int = 500,
    random_state: int = 123,
    in_sample_residuals: bool = True,
    n_jobs: Union[int, str] = 'auto',
    verbose: bool = False,
    show_progress: bool = True,
    suppress_warnings: bool = False
) -> Tuple[pd.DataFrame, pd.DataFrame]:
    """
    Backtesting for multi-series and multivariate forecasters.

    - If `refit` is `False`, the model will be trained only once using the 
    `initial_train_size` first observations. 
    - If `refit` is `True`, the model is trained on each iteration, increasing
    the training set. 
    - If `refit` is an `integer`, the model will be trained every that number 
    of iterations.
    - If `forecaster` is already trained and `initial_train_size` is `None`,
    no initial train will be done and all data will be used to evaluate the model.
    However, the first `len(forecaster.last_window)` observations are needed
    to create the initial predictors, so no predictions are calculated for them.
    
    A copy of the original forecaster is created so that it is not modified during 
    the process.

    Parameters
    ----------
    forecaster : ForecasterAutoregMultiSeries, ForecasterAutoregMultiSeriesCustom, ForecasterAutoregMultiVariate, ForecasterRnn
        Forecaster model.
    series : pandas DataFrame, dict
        Training time series.
    steps : int
        Number of steps to predict.
    metric : str, Callable, list
        Metric used to quantify the goodness of fit of the model.
        
        - If `string`: {'mean_squared_error', 'mean_absolute_error',
        'mean_absolute_percentage_error', 'mean_squared_log_error',
        'mean_absolute_scaled_error', 'root_mean_squared_scaled_error'}
        - If `Callable`: Function with arguments `y_true`, `y_pred` and `y_train`
        (Optional) that returns a float.
        - If `list`: List containing multiple strings and/or Callables.
    initial_train_size : int, default `None`
        Number of samples in the initial train split. If `None` and `forecaster` is 
        already trained, no initial train is done and all data is used to evaluate the 
        model. However, the first `len(forecaster.last_window)` observations are needed 
        to create the initial predictors, so no predictions are calculated for them. 
        This useful to backtest the model on the same data used to train it.
        `None` is only allowed when `refit` is `False` and `forecaster` is already
        trained.
    fixed_train_size : bool, default `True`
        If True, train size doesn't increase but moves by `steps` in each iteration.
    gap : int, default `0`
        Number of samples to be excluded after the end of each training set and 
        before the test set.
    skip_folds : int, list, default `None`
        If `skip_folds` is an integer, every 'skip_folds'-th is returned. If `skip_folds`
        is a list, the folds in the list are skipped. For example, if `skip_folds = 3`,
        and there are 10 folds, the folds returned will be [0, 3, 6, 9]. If `skip_folds`
        is a list [1, 2, 3], the folds returned will be [0, 4, 5, 6, 7, 8, 9].
    allow_incomplete_fold : bool, default `True`
        Last fold is allowed to have a smaller number of samples than the 
        `test_size`. If `False`, the last fold is excluded.
    levels : str, list, default `None`
        Time series to be predicted. If `None` all levels will be predicted.
    add_aggregated_metric : bool, default `True`
        If `True`, and multiple series (`levels`) are predicted, the aggregated
        metrics (average, weighted average and pooled) are also returned.

        - 'average': the average (arithmetic mean) of all levels.
        - 'weighted_average': the average of the metrics weighted by the number of
        predicted values of each level.
        - 'pooling': the values of all levels are pooled and then the metric is
        calculated.
    exog : pandas Series, pandas DataFrame, dict, default `None`
        Exogenous variables.
    refit : bool, int, default `False`
        Whether to re-fit the forecaster in each iteration. If `refit` is an 
        integer, the Forecaster will be trained every that number of iterations.
    interval : list, default `None`
        Confidence of the prediction interval estimated. Sequence of percentiles
        to compute, which must be between 0 and 100 inclusive. If `None`, no
        intervals are estimated.
    n_boot : int, default `500`
        Number of bootstrapping iterations used to estimate prediction
        intervals.
    random_state : int, default `123`
        Sets a seed to the random generator, so that boot intervals are always 
        deterministic.
    in_sample_residuals : bool, default `True`
        If `True`, residuals from the training data are used as proxy of prediction 
        error to create prediction intervals. If `False`, out_sample_residuals 
        are used if they are already stored inside the forecaster.
    n_jobs : int, 'auto', default `'auto'`
        The number of jobs to run in parallel. If `-1`, then the number of jobs is 
        set to the number of cores. If 'auto', `n_jobs` is set using the function
        skforecast.utils.select_n_jobs_backtesting.
        **New in version 0.9.0**
    verbose : bool, default `False`
        Print number of folds and index of training and validation sets used 
        for backtesting.
    show_progress : bool, default `True`
        Whether to show a progress bar.
    suppress_warnings: bool, default `False`
        If `True`, skforecast warnings will be suppressed during the backtesting 
        process. See skforecast.exceptions.warn_skforecast_categories for more
        information.

    Returns
    -------
    metrics_levels : pandas DataFrame
        Value(s) of the metric(s). Index are the levels and columns the metrics.
    backtest_predictions : pandas DataFrame
        Value of predictions and their estimated interval if `interval` is not `None`.
        If there is more than one level, this structure will be repeated for each of them.

        - column pred: predictions.
        - column lower_bound: lower bound of the interval.
        - column upper_bound: upper bound of the interval.
    
    """

    multi_series_forecasters = [
        'ForecasterAutoregMultiSeries', 
        'ForecasterAutoregMultiSeriesCustom', 
        'ForecasterAutoregMultiVariate',
        'ForecasterRnn'
    ]

    forecaster_name = type(forecaster).__name__

    if forecaster_name not in multi_series_forecasters:
        raise TypeError(
            (f"`forecaster` must be of type {multi_series_forecasters}, "
             f"for all other types of forecasters use the functions available in "
             f"the `model_selection` module. Got {forecaster_name}")
        )
    
    check_backtesting_input(
        forecaster            = forecaster,
        steps                 = steps,
        metric                = metric,
        add_aggregated_metric = add_aggregated_metric,
        series                = series,
        exog                  = exog,
        initial_train_size    = initial_train_size,
        fixed_train_size      = fixed_train_size,
        gap                   = gap,
        skip_folds            = skip_folds,
        allow_incomplete_fold = allow_incomplete_fold,
        refit                 = refit,
        interval              = interval,
        n_boot                = n_boot,
        random_state          = random_state,
        in_sample_residuals   = in_sample_residuals,
        n_jobs                = n_jobs,
        verbose               = verbose,
        show_progress         = show_progress,
        suppress_warnings     = suppress_warnings
    )

    metrics_levels, backtest_predictions = _backtesting_forecaster_multiseries(
        forecaster            = forecaster,
        series                = series,
        steps                 = steps,
        levels                = levels,
        metric                = metric,
        add_aggregated_metric = add_aggregated_metric,
        initial_train_size    = initial_train_size,
        fixed_train_size      = fixed_train_size,
        gap                   = gap,
        skip_folds            = skip_folds,
        allow_incomplete_fold = allow_incomplete_fold,
        exog                  = exog,
        refit                 = refit,
        interval              = interval,
        n_boot                = n_boot,
        random_state          = random_state,
        in_sample_residuals   = in_sample_residuals,
        n_jobs                = n_jobs,
        verbose               = verbose,
        show_progress         = show_progress,
        suppress_warnings     = suppress_warnings
    )

    return metrics_levels, backtest_predictions


def grid_search_forecaster_multiseries(
    forecaster: object,
    series: Union[pd.DataFrame, dict],
    param_grid: dict,
    steps: int,
    metric: Union[str, Callable, list],
    initial_train_size: int,
    aggregate_metric: Union[str, list] = ['weighted_average', 'average', 'pooling'],
    fixed_train_size: bool = True,
    gap: int = 0,
    skip_folds: Optional[Union[int, list]] = None,
    allow_incomplete_fold: bool = True,
    levels: Optional[Union[str, list]] = None,
    exog: Optional[Union[pd.Series, pd.DataFrame, dict]] = None,
    lags_grid: Optional[Union[list, dict]] = None,
    refit: Union[bool, int] = False,
    return_best: bool = True,
    n_jobs: Union[int, str] = 'auto',
    verbose: bool = True,
    show_progress: bool = True,
    suppress_warnings: bool = False,
    output_file: Optional[str] = None
) -> pd.DataFrame:
    """
    Exhaustive search over specified parameter values for a Forecaster object.
    Validation is done using multi-series backtesting.
    
    Parameters
    ----------
    forecaster : ForecasterAutoregMultiSeries, ForecasterAutoregMultiSeriesCustom, ForecasterAutoregMultiVariate
        Forecaster model.
    series : pandas DataFrame, dict
        Training time series.
    param_grid : dict
        Dictionary with parameters names (`str`) as keys and lists of parameter
        settings to try as values.
    steps : int
        Number of steps to predict.
    metric : str, Callable, list
        Metric used to quantify the goodness of fit of the model.
        
        - If `string`: {'mean_squared_error', 'mean_absolute_error',
        'mean_absolute_percentage_error', 'mean_squared_log_error',
        'mean_absolute_scaled_error', 'root_mean_squared_scaled_error'}
        - If `Callable`: Function with arguments `y_true`, `y_pred` and `y_train`
        (Optional) that returns a float.
        - If `list`: List containing multiple strings and/or Callables.
    initial_train_size : int 
        Number of samples in the initial train split.
    aggregate_metric : str, list, default `['weighted_average', 'average', 'pooling']`
        Aggregation method/s used to combine the metric/s of all levels (series)
        when multiple levels are predicted. If list, the first aggregation method
        is used to select the best parameters.

        - 'average': the average (arithmetic mean) of all levels.
        - 'weighted_average': the average of the metrics weighted by the number of
        predicted values of each level.
        - 'pooling': the values of all levels are pooled and then the metric is
        calculated.
    fixed_train_size : bool, default `True`
        If True, train size doesn't increase but moves by `steps` in each iteration.
    gap : int, default `0`
        Number of samples to be excluded after the end of each training set and 
        before the test set.
    skip_folds : int, list, default `None`
        If `skip_folds` is an integer, every 'skip_folds'-th is returned. If `skip_folds`
        is a list, the folds in the list are skipped. For example, if `skip_folds = 3`,
        and there are 10 folds, the folds returned will be [0, 3, 6, 9]. If `skip_folds`
        is a list [1, 2, 3], the folds returned will be [0, 4, 5, 6, 7, 8, 9].
    allow_incomplete_fold : bool, default `True`
        Last fold is allowed to have a smaller number of samples than the 
        `test_size`. If `False`, the last fold is excluded.
    levels : str, list, default `None`
        level (`str`) or levels (`list`) at which the forecaster is optimized. 
        If `None`, all levels are taken into account.
    exog : pandas Series, pandas DataFrame, dict, default `None`
        Exogenous variables.
    lags_grid : list, dict, default `None`
        Lists of lags to try, containing int, lists, numpy ndarray, or range 
        objects. If `dict`, the keys are used as labels in the `results` 
        DataFrame, and the values are used as the lists of lags to try. Ignored 
        if the forecaster is an instance of `ForecasterAutoregCustom` or 
        `ForecasterAutoregMultiSeriesCustom`.
    refit : bool, int, default `False`
        Whether to re-fit the forecaster in each iteration. If `refit` is an 
        integer, the Forecaster will be trained every that number of iterations.
    return_best : bool, default `True`
        Refit the `forecaster` using the best found parameters on the whole data.
    n_jobs : int, 'auto', default `'auto'`
        The number of jobs to run in parallel. If `-1`, then the number of jobs is 
        set to the number of cores. If 'auto', `n_jobs` is set using the function
        skforecast.utils.select_n_jobs_backtesting.
        **New in version 0.9.0**
    verbose : bool, default `True`
        Print number of folds used for cv or backtesting.
    show_progress : bool, default `True`
        Whether to show a progress bar.
    suppress_warnings: bool, default `False`
        If `True`, skforecast warnings will be suppressed during the hyperparameter 
        search. See skforecast.exceptions.warn_skforecast_categories for more
        information.
    output_file : str, default `None`
        Specifies the filename or full path where the results should be saved. 
        The results will be saved in a tab-separated values (TSV) format. If 
        `None`, the results will not be saved to a file.
        **New in version 0.12.0**

    Returns
    -------
    results : pandas DataFrame
        Results for each combination of parameters.

        - column levels: levels configuration for each iteration.
        - column lags: lags configuration for each iteration.
        - column lags_label: descriptive label or alias for the lags.
        - column params: parameters configuration for each iteration.
        - column metric: metric value estimated for each iteration. The resulting 
        metric will be the average of the optimization of all levels.
        - additional n columns with param = value.
    
    """

    param_grid = list(ParameterGrid(param_grid))

    results = _evaluate_grid_hyperparameters_multiseries(
                  forecaster            = forecaster,
                  series                = series,
                  param_grid            = param_grid,
                  steps                 = steps,
                  metric                = metric,
                  aggregate_metric      = aggregate_metric,
                  initial_train_size    = initial_train_size,
                  fixed_train_size      = fixed_train_size,
                  gap                   = gap,
                  skip_folds            = skip_folds,
                  allow_incomplete_fold = allow_incomplete_fold,
                  levels                = levels,
                  exog                  = exog,
                  lags_grid             = lags_grid,
                  refit                 = refit,
                  n_jobs                = n_jobs,
                  return_best           = return_best,
                  verbose               = verbose,
                  show_progress         = show_progress,
                  suppress_warnings     = suppress_warnings,
                  output_file           = output_file
              )

    return results


def random_search_forecaster_multiseries(
    forecaster: object,
    series: Union[pd.DataFrame, dict],
    param_distributions: dict,
    steps: int,
    metric: Union[str, Callable, list],
    initial_train_size: int,
    aggregate_metric: Union[str, list] = ['weighted_average', 'average', 'pooling'],
    fixed_train_size: bool = True,
    gap: int = 0,
    skip_folds: Optional[Union[int, list]] = None,
    allow_incomplete_fold: bool = True,
    levels: Optional[Union[str, list]] = None,
    exog: Optional[Union[pd.Series, pd.DataFrame, dict]] = None,
    lags_grid: Optional[Union[list, dict]] = None,
    refit: Union[bool, int] = False,
    n_iter: int = 10,
    random_state: int = 123,
    return_best: bool = True,
    n_jobs: Union[int, str] = 'auto',
    verbose: bool = True,
    show_progress: bool = True,
    suppress_warnings: bool = False,
    output_file: Optional[str] = None
) -> pd.DataFrame:
    """
    Random search over specified parameter values or distributions for a Forecaster 
    object. Validation is done using multi-series backtesting.
    
    Parameters
    ----------
    forecaster : ForecasterAutoregMultiSeries, ForecasterAutoregMultiSeriesCustom, ForecasterAutoregMultiVariate
        Forecaster model.
    series : pandas DataFrame, dict
        Training time series.
    param_distributions : dict
        Dictionary with parameters names (`str`) as keys and distributions or 
        lists of parameters to try.
    steps : int
        Number of steps to predict.
    metric : str, Callable, list
        Metric used to quantify the goodness of fit of the model.
        
        - If `string`: {'mean_squared_error', 'mean_absolute_error',
        'mean_absolute_percentage_error', 'mean_squared_log_error',
        'mean_absolute_scaled_error', 'root_mean_squared_scaled_error'}
        - If `Callable`: Function with arguments `y_true`, `y_pred` and `y_train`
        (Optional) that returns a float.
        - If `list`: List containing multiple strings and/or Callables.
    initial_train_size : int 
        Number of samples in the initial train split.
    aggregate_metric : str, list, default `['weighted_average', 'average', 'pooling']`
        Aggregation method/s used to combine the metric/s of all levels (series)
        when multiple levels are predicted. If list, the first aggregation method
        is used to select the best parameters.

        - 'average': the average (arithmetic mean) of all levels.
        - 'weighted_average': the average of the metrics weighted by the number of
        predicted values of each level.
        - 'pooling': the values of all levels are pooled and then the metric is
        calculated.
    fixed_train_size : bool, default `True`
        If True, train size doesn't increase but moves by `steps` in each iteration.
    gap : int, default `0`
        Number of samples to be excluded after the end of each training set and 
        before the test set.
    skip_folds : int, list, default `None`
        If `skip_folds` is an integer, every 'skip_folds'-th is returned. If `skip_folds`
        is a list, the folds in the list are skipped. For example, if `skip_folds = 3`,
        and there are 10 folds, the folds returned will be [0, 3, 6, 9]. If `skip_folds`
        is a list [1, 2, 3], the folds returned will be [0, 4, 5, 6, 7, 8, 9].
    allow_incomplete_fold : bool, default `True`
        Last fold is allowed to have a smaller number of samples than the 
        `test_size`. If `False`, the last fold is excluded.
    levels : str, list, default `None`
        level (`str`) or levels (`list`) at which the forecaster is optimized. 
        If `None`, all levels are taken into account.
    exog : pandas Series, pandas DataFrame, dict, default `None`
        Exogenous variables.
    lags_grid : list, dict, default `None`
        Lists of lags to try, containing int, lists, numpy ndarray, or range 
        objects. If `dict`, the keys are used as labels in the `results` 
        DataFrame, and the values are used as the lists of lags to try. Ignored 
        if the forecaster is an instance of `ForecasterAutoregCustom` or 
        `ForecasterAutoregMultiSeriesCustom`.
    refit : bool, int, default `False`
        Whether to re-fit the forecaster in each iteration. If `refit` is an 
        integer, the Forecaster will be trained every that number of iterations.
    n_iter : int, default `10`
        Number of parameter settings that are sampled per lags configuration. 
        n_iter trades off runtime vs quality of the solution.
    random_state : int, default `123`
        Sets a seed to the random sampling for reproducible output.
    return_best : bool, default `True`
        Refit the `forecaster` using the best found parameters on the whole data.
    n_jobs : int, 'auto', default `'auto'`
        The number of jobs to run in parallel. If `-1`, then the number of jobs is 
        set to the number of cores. If 'auto', `n_jobs` is set using the function
        skforecast.utils.select_n_jobs_backtesting.
        **New in version 0.9.0**
    verbose : bool, default `True`
        Print number of folds used for cv or backtesting.
    show_progress : bool, default `True`
        Whether to show a progress bar.
    suppress_warnings: bool, default `False`
        If `True`, skforecast warnings will be suppressed during the hyperparameter 
        search. See skforecast.exceptions.warn_skforecast_categories for more
        information.
    output_file : str, default `None`
        Specifies the filename or full path where the results should be saved. 
        The results will be saved in a tab-separated values (TSV) format. If 
        `None`, the results will not be saved to a file.
        **New in version 0.12.0**

    Returns
    -------
    results : pandas DataFrame
        Results for each combination of parameters.

        - column levels: levels configuration for each iteration.
        - column lags: lags configuration for each iteration.
        - column lags_label: descriptive label or alias for the lags.
        - column params: parameters configuration for each iteration.
        - column metric: metric value estimated for each iteration. The resulting 
        metric will be the average of the optimization of all levels.
        - additional n columns with param = value.
    
    """

    param_grid = list(ParameterSampler(param_distributions, n_iter=n_iter, 
                                       random_state=random_state))

    results = _evaluate_grid_hyperparameters_multiseries(
                  forecaster            = forecaster,
                  series                = series,
                  param_grid            = param_grid,
                  steps                 = steps,
                  metric                = metric,
                  aggregate_metric      = aggregate_metric,
                  initial_train_size    = initial_train_size,
                  fixed_train_size      = fixed_train_size,
                  gap                   = gap,
                  skip_folds            = skip_folds,
                  allow_incomplete_fold = allow_incomplete_fold,
                  levels                = levels,
                  exog                  = exog,
                  lags_grid             = lags_grid,
                  refit                 = refit,
                  return_best           = return_best,
                  n_jobs                = n_jobs,
                  verbose               = verbose,
                  show_progress         = show_progress,
                  suppress_warnings     = suppress_warnings,
                 output_file            = output_file
              )

    return results


def _evaluate_grid_hyperparameters_multiseries(
    forecaster: object,
    series: Union[pd.DataFrame, dict],
    param_grid: dict,
    steps: int,
    metric: Union[str, Callable, list],
    initial_train_size: int,
    aggregate_metric: Union[str, list] = ['weighted_average', 'average', 'pooling'],
    fixed_train_size: bool = True,
    gap: int = 0,
    skip_folds: Optional[Union[int, list]] = None,
    allow_incomplete_fold: bool = True,
    levels: Optional[Union[str, list]] = None,
    exog: Optional[Union[pd.Series, pd.DataFrame, dict]] = None,
    lags_grid: Optional[Union[list, dict]] = None,
    refit: Union[bool, int] = False,
    return_best: bool = True,
    n_jobs: Union[int, str] = 'auto',
    verbose: bool = True,
    show_progress: bool = True,
    suppress_warnings: bool = False,
    output_file: Optional[str] = None
) -> pd.DataFrame:
    """
    Evaluate parameter values for a Forecaster object using multi-series backtesting.
    
    Parameters
    ----------
    forecaster : ForecasterAutoregMultiSeries, ForecasterAutoregMultiSeriesCustom, ForecasterAutoregMultiVariate
        Forecaster model.
    series : pandas DataFrame, dict
        Training time series.
    param_grid : dict
        Dictionary with parameters names (`str`) as keys and lists of parameter
        settings to try as values.
    steps : int
        Number of steps to predict.
    metric : str, Callable, list
        Metric used to quantify the goodness of fit of the model.
        
        - If `string`: {'mean_squared_error', 'mean_absolute_error',
        'mean_absolute_percentage_error', 'mean_squared_log_error',
        'mean_absolute_scaled_error', 'root_mean_squared_scaled_error'}
        - If `Callable`: Function with arguments `y_true`, `y_pred` and `y_train`
        (Optional) that returns a float.
        - If `list`: List containing multiple strings and/or Callables.
    initial_train_size : int 
        Number of samples in the initial train split.
    aggregate_metric : str, list, default `['weighted_average', 'average', 'pooling']`
        Aggregation method/s used to combine the metric/s of all levels (series)
        when multiple levels are predicted. If list, the first aggregation method
        is used to select the best parameters.

        - 'average': the average (arithmetic mean) of all levels.
        - 'weighted_average': the average of the metrics weighted by the number of
        predicted values of each level.
        - 'pooling': the values of all levels are pooled and then the metric is
        calculated.
    fixed_train_size : bool, default `True`
        If True, train size doesn't increase but moves by `steps` in each iteration.
    gap : int, default `0`
        Number of samples to be excluded after the end of each training set and 
        before the test set.
    skip_folds : int, list, default `None`
        If `skip_folds` is an integer, every 'skip_folds'-th is returned. If `skip_folds`
        is a list, the folds in the list are skipped. For example, if `skip_folds = 3`,
        and there are 10 folds, the folds returned will be [0, 3, 6, 9]. If `skip_folds`
        is a list [1, 2, 3], the folds returned will be [0, 4, 5, 6, 7, 8, 9].
    allow_incomplete_fold : bool, default `True`
        Last fold is allowed to have a smaller number of samples than the 
        `test_size`. If `False`, the last fold is excluded.
    levels : str, list, default `None`
        level (`str`) or levels (`list`) at which the forecaster is optimized. 
        If `None`, all levels are taken into account.
    exog : pandas Series, pandas DataFrame, dict, default `None`
        Exogenous variables.
    lags_grid : list, dict, default `None`
        Lists of lags to try, containing int, lists, numpy ndarray, or range 
        objects. If `dict`, the keys are used as labels in the `results` 
        DataFrame, and the values are used as the lists of lags to try. Ignored 
        if the forecaster is an instance of `ForecasterAutoregCustom` or 
        `ForecasterAutoregMultiSeriesCustom`.
    refit : bool, int, default `False`
        Whether to re-fit the forecaster in each iteration. If `refit` is an 
        integer, the Forecaster will be trained every that number of iterations.
    return_best : bool, default `True`
        Refit the `forecaster` using the best found parameters on the whole data.
    verbose : bool, default `True`
        Print number of folds used for cv or backtesting.
    show_progress : bool, default `True`
        Whether to show a progress bar.
    suppress_warnings: bool, default `False`
        If `True`, skforecast warnings will be suppressed during the hyperparameter 
        search. See skforecast.exceptions.warn_skforecast_categories for more
        information.
    output_file : str, default `None`
        Specifies the filename or full path where the results should be saved. 
        The results will be saved in a tab-separated values (TSV) format. If 
        `None`, the results will not be saved to a file.
        **New in version 0.12.0**

    Returns
    -------
    results : pandas DataFrame
        Results for each combination of parameters.

        - column levels: levels configuration for each iteration.
        - column lags: lags configuration for each iteration.
        - column lags_label: descriptive label or alias for the lags.
        - column params: parameters configuration for each iteration.
        - n columns with metrics: metric/s value/s estimated for each iteration.
        There is one column for each metric and aggregation method. The name of
        the column flollows the pattern `metric__aggregation`.
        - additional n columns with param = value.
    
    """

    set_skforecast_warnings(suppress_warnings, action='ignore')

    if return_best and exog is not None and (len(exog) != len(series)):
        raise ValueError(
            (f"`exog` must have same number of samples as `series`. "
             f"length `exog`: ({len(exog)}), length `series`: ({len(series)})")
        )
    
    if isinstance(aggregate_metric, str):
        aggregate_metric = [aggregate_metric]
    allowed_aggregate_metrics = ['average', 'weighted_average', 'pooling']
    if not set(aggregate_metric).issubset(allowed_aggregate_metrics):
        raise ValueError(
            (f"Allowed `aggregate_metric` are: {allowed_aggregate_metrics}. "
             f"Got: {aggregate_metric}.")
        )
    
    levels = _initialize_levels_model_selection_multiseries(
                 forecaster = forecaster,
                 series     = series,
                 levels     = levels
             )

    add_aggregated_metric = True if len(levels) > 1 else False

    lags_grid, lags_label = initialize_lags_grid(forecaster, lags_grid)
   
    if not isinstance(metric, list):
        metric = [metric]
    metric_names = [(m if isinstance(m, str) else m.__name__) for m in metric]

    if len(metric_names) != len(set(metric_names)):
        raise ValueError(
            "When `metric` is a `list`, each metric name must be unique."
        )

    if add_aggregated_metric:
        metric_names = [
            f"{metric_name}__{aggregation}"
            for metric_name in metric_names
            for aggregation in aggregate_metric
        ]

    print(
        f"{len(param_grid) * len(lags_grid)} models compared for {len(levels)} level(s). "
        f"Number of iterations: {len(param_grid) * len(lags_grid)}."
    )

    if show_progress:
        lags_grid_tqdm = tqdm(lags_grid.items(), desc='lags grid', position=0)  # ncols=90
        param_grid = tqdm(param_grid, desc='params grid', position=1, leave=False)
    else:
        lags_grid_tqdm = lags_grid.items()
    
    if output_file is not None and os.path.isfile(output_file):
        os.remove(output_file)

    lags_list = []
    lags_label_list = []
    params_list = []
    metrics_list = []
    for lags_k, lags_v in lags_grid_tqdm:

        if type(forecaster).__name__ != 'ForecasterAutoregMultiSeriesCustom':
            forecaster.set_lags(lags_v)
            lags_v = forecaster.lags.copy()
            if lags_label == 'values':
                lags_k = lags_v
        
        for params in param_grid:

            forecaster.set_params(params)
            metrics, _ = backtesting_forecaster_multiseries(
                forecaster            = forecaster,
                series                = series,
                exog                  = exog,
                steps                 = steps,
                levels                = levels,
                metric                = metric,
                add_aggregated_metric = add_aggregated_metric,
                initial_train_size    = initial_train_size,
                fixed_train_size      = fixed_train_size,
                gap                   = gap,
                skip_folds            = skip_folds,
                allow_incomplete_fold = allow_incomplete_fold,
                refit                 = refit,
                interval              = None,
                verbose               = verbose,
                n_jobs                = n_jobs,
                show_progress         = False,
                suppress_warnings     = suppress_warnings
            )

            if add_aggregated_metric:
                metrics = metrics.loc[metrics['levels'].isin(aggregate_metric), :]
            else:
                metrics = metrics.loc[metrics['levels'] == levels[0], :]
            metrics = pd.DataFrame(
                          data    = [metrics.iloc[:, 1:].transpose().stack().to_numpy()],
                          columns = metric_names
                      )

            for warn_category in warn_skforecast_categories:
                warnings.filterwarnings('ignore', category=warn_category)

            lags_list.append(lags_v)
            lags_label_list.append(lags_k)
            params_list.append(params)
            metrics_list.append(metrics)

            if output_file is not None:
                header = ['levels', 'lags', 'lags_label', 'params', 
                          *metric_names, *params.keys()]
                row = [
                    levels,
                    lags_v,
                    lags_k,
                    params,
                    *metrics.loc[0, :].to_list(),
                    *params.values()
                ]
                if not os.path.isfile(output_file):
                    with open(output_file, 'w', newline='') as f:
                        f.write('\t'.join(header) + '\n')
                        f.write('\t'.join([str(r) for r in row]) + '\n')
                else:
                    with open(output_file, 'a', newline='') as f:
                        f.write('\t'.join([str(r) for r in row]) + '\n')

    results = pd.concat(metrics_list, axis=0)
    results.insert(0, 'levels', [levels] * len(results))
    results.insert(1, 'lags', lags_list)
    results.insert(2, 'lags_label', lags_label_list)
    results.insert(3, 'params', params_list)
    results = results.sort_values(by=metric_names[0], ascending=True)
    results = pd.concat([results, results['params'].apply(pd.Series)], axis=1)
    results = results.reset_index(drop=True)
    
    if return_best:
        
        best_lags = results.loc[0, 'lags']
        best_params = results.loc[0, 'params']
        best_metric = results.loc[0, metric_names[0]]
        
        if type(forecaster).__name__ != 'ForecasterAutoregMultiSeriesCustom':
            forecaster.set_lags(best_lags)
        forecaster.set_params(best_params)

        forecaster.fit(series=series, exog=exog, store_in_sample_residuals=True)
        
        print(
            f"`Forecaster` refitted using the best-found lags and parameters, "
            f"and the whole data set: \n"
            f"  Lags: {best_lags} \n"
            f"  Parameters: {best_params}\n"
            f"  Backtesting metric: {best_metric}\n"
            f"  Levels: {levels}\n"
        )

    set_skforecast_warnings(suppress_warnings, action='default')
    
    return results


def bayesian_search_forecaster_multiseries(
    forecaster: object,
    series: Union[pd.DataFrame, dict],
    search_space: Callable,
    steps: int,
    metric: Union[str, Callable, list],
    initial_train_size: int,
    aggregate_metric: Union[str, list] = ['weighted_average', 'average', 'pooling'],
    fixed_train_size: bool = True,
    gap: int = 0,
    skip_folds: Optional[Union[int, list]] = None,
    allow_incomplete_fold: bool = True,
    levels: Optional[Union[str, list]] = None,
    exog: Optional[Union[pd.Series, pd.DataFrame, dict]] = None,
    refit: Union[bool, int] = False,
    n_trials: int = 10,
    random_state: int = 123,
    return_best: bool = True,
    n_jobs: Union[int, str] = 'auto',
    verbose: bool = True,
    show_progress: bool = True,
    suppress_warnings: bool = False,
    output_file: Optional[str] = None,
    engine: str = 'optuna',
    kwargs_create_study: dict = {},
    kwargs_study_optimize: dict = {}
) -> Tuple[pd.DataFrame, object]:
    """
    Bayesian optimization for a Forecaster object using multi-series backtesting 
    and optuna library.
    **New in version 0.12.0**
    
    Parameters
    ----------
    forecaster : ForecasterAutoregMultiSeries, ForecasterAutoregMultiSeriesCustom, ForecasterAutoregMultiVariate
        Forecaster model.
    series : pandas DataFrame, dict
        Training time series.
    search_space : Callable
        Function with argument `trial` which returns a dictionary with parameters names 
        (`str`) as keys and Trial object from optuna (trial.suggest_float, 
        trial.suggest_int, trial.suggest_categorical) as values.
    steps : int
        Number of steps to predict.
    metric : str, Callable, list
        Metric used to quantify the goodness of fit of the model.
        
        - If `string`: {'mean_squared_error', 'mean_absolute_error',
        'mean_absolute_percentage_error', 'mean_squared_log_error',
        'mean_absolute_scaled_error', 'root_mean_squared_scaled_error'}
        - If `Callable`: Function with arguments `y_true`, `y_pred` and `y_train`
        (Optional) that returns a float.
        - If `list`: List containing multiple strings and/or Callables.
    initial_train_size : int 
        Number of samples in the initial train split.
    aggregate_metric : str, list, default `['weighted_average', 'average', 'pooling']`
        Aggregation method/s used to combine the metric/s of all levels (series)
        when multiple levels are predicted. If list, the first aggregation method
        is used to select the best parameters.

        - 'average': the average (arithmetic mean) of all levels.
        - 'weighted_average': the average of the metrics weighted by the number of
        predicted values of each level.
        - 'pooling': the values of all levels are pooled and then the metric is
        calculated.
    fixed_train_size : bool, default `True`
        If True, train size doesn't increase but moves by `steps` in each iteration.
    gap : int, default `0`
        Number of samples to be excluded after the end of each training set and 
        before the test set.
    skip_folds : int, list, default `None`
        If `skip_folds` is an integer, every 'skip_folds'-th is returned. If `skip_folds`
        is a list, the folds in the list are skipped. For example, if `skip_folds = 3`,
        and there are 10 folds, the folds returned will be [0, 3, 6, 9]. If `skip_folds`
        is a list [1, 2, 3], the folds returned will be [0, 4, 5, 6, 7, 8, 9].
    allow_incomplete_fold : bool, default `True`
        Last fold is allowed to have a smaller number of samples than the 
        `test_size`. If `False`, the last fold is excluded.
    levels : str, list, default `None`
        level (`str`) or levels (`list`) at which the forecaster is optimized. 
        If `None`, all levels are taken into account.
    exog : pandas Series, pandas DataFrame, dict, default `None`
        Exogenous variables.
    refit : bool, int, default `False`
        Whether to re-fit the forecaster in each iteration. If `refit` is an 
        integer, the Forecaster will be trained every that number of iterations.
    n_trials : int, default `10`
        Number of parameter settings that are sampled in each lag configuration.
    random_state : int, default `123`
        Sets a seed to the sampling for reproducible output.
    return_best : bool, default `True`
        Refit the `forecaster` using the best found parameters on the whole data.
    n_jobs : int, 'auto', default `'auto'`
        The number of jobs to run in parallel. If `-1`, then the number of jobs is 
        set to the number of cores. If 'auto', `n_jobs` is set using the function
        skforecast.utils.select_n_jobs_backtesting.
    verbose : bool, default `True`
        Print number of folds used for cv or backtesting.
    show_progress : bool, default `True`
        Whether to show a progress bar.
    suppress_warnings: bool, default `False`
        If `True`, skforecast warnings will be suppressed during the hyperparameter
        search. See skforecast.exceptions.warn_skforecast_categories for more
        information.
    output_file : str, default `None`
        Specifies the filename or full path where the results should be saved. 
        The results will be saved in a tab-separated values (TSV) format. If 
        `None`, the results will not be saved to a file.
        **New in version 0.12.0**
    engine : str, default `'optuna'`
        Bayesian optimization runs through the optuna library.
    kwargs_create_study : dict, default `{}`
        Keyword arguments (key, value mappings) to pass to optuna.create_study().
        If default, the direction is set to 'minimize' and a TPESampler(seed=123) 
        sampler is used during optimization.
    kwargs_study_optimize : dict, default `{}`
        Other keyword arguments (key, value mappings) to pass to study.optimize().

    Returns
    -------
    results : pandas DataFrame
        Results for each combination of parameters.

        - column levels: levels configuration for each iteration.
        - column lags: lags configuration for each iteration.
        - column params: parameters configuration for each iteration.
        - column metric: metric value estimated for each iteration. The resulting 
        metric will be the average of the optimization of all levels.
        - additional n columns with param = value.
    best_trial : optuna object
        The best optimization result returned as a FrozenTrial optuna object.
    
    """

    if return_best and exog is not None and (len(exog) != len(series)):
        raise ValueError(
            (f"`exog` must have same number of samples as `series`. "
             f"length `exog`: ({len(exog)}), length `series`: ({len(series)})")
        )

    if engine not in ['optuna']:
        raise ValueError(
            f"`engine` only allows 'optuna', got {engine}."
        )

    results, best_trial = _bayesian_search_optuna_multiseries(
                              forecaster            = forecaster,
                              series                = series,
                              exog                  = exog,
                              levels                = levels, 
                              search_space          = search_space,
                              steps                 = steps,
                              metric                = metric,
                              aggregate_metric      = aggregate_metric,
                              refit                 = refit,
                              initial_train_size    = initial_train_size,
                              fixed_train_size      = fixed_train_size,
                              gap                   = gap,
                              skip_folds            = skip_folds,
                              allow_incomplete_fold = allow_incomplete_fold,
                              n_trials              = n_trials,
                              random_state          = random_state,
                              return_best           = return_best,
                              n_jobs                = n_jobs,
                              verbose               = verbose,
                              show_progress         = show_progress,
                              suppress_warnings     = suppress_warnings,
                              output_file           = output_file,
                              kwargs_create_study   = kwargs_create_study,
                              kwargs_study_optimize = kwargs_study_optimize
                          )

    return results, best_trial


def _bayesian_search_optuna_multiseries(
    forecaster: object,
    series: Union[pd.DataFrame, dict],
    search_space: Callable,
    steps: int,
    metric: Union[str, Callable, list],
    initial_train_size: int,
    aggregate_metric: Union[str, list] = ['weighted_average', 'average', 'pooling'],
    fixed_train_size: bool = True,
    gap: int = 0,
    skip_folds: Optional[Union[int, list]] = None,
    allow_incomplete_fold: bool = True,
    levels: Optional[Union[str, list]] = None,
    exog: Optional[Union[pd.Series, pd.DataFrame, dict]] = None,
    refit: Union[bool, int] = False,
    n_trials: int = 10,
    random_state: int = 123,
    return_best: bool = True,
    n_jobs: Union[int, str] = 'auto',
    verbose: bool = True,
    show_progress: bool = True,
    suppress_warnings: bool = False,
    output_file: Optional[str] = None,
    kwargs_create_study: dict = {},
    kwargs_study_optimize: dict = {}
) -> Tuple[pd.DataFrame, object]:
    """
    Bayesian optimization for a Forecaster object using multi-series backtesting 
    and optuna library.
    
    Parameters
    ----------
    forecaster : ForecasterAutoregMultiSeries, ForecasterAutoregMultiSeriesCustom, ForecasterAutoregMultiVariate
        Forecaster model.
    series : pandas DataFrame, dict
        Training time series.
    search_space : Callable
        Function with argument `trial` which returns a dictionary with parameters names 
        (`str`) as keys and Trial object from optuna (trial.suggest_float, 
        trial.suggest_int, trial.suggest_categorical) as values.
    steps : int
        Number of steps to predict.
    metric : str, Callable, list
        Metric used to quantify the goodness of fit of the model.
        
        - If `string`: {'mean_squared_error', 'mean_absolute_error',
        'mean_absolute_percentage_error', 'mean_squared_log_error',
        'mean_absolute_scaled_error', 'root_mean_squared_scaled_error'}
        - If `Callable`: Function with arguments `y_true`, `y_pred` and `y_train`
        (Optional) that returns a float.
        - If `list`: List containing multiple strings and/or Callables.
    initial_train_size : int 
        Number of samples in the initial train split.
    aggregate_metric : str, list, default `['weighted_average', 'average', 'pooling']`
        Aggregation method/s used to combine the metric/s of all levels (series)
        when multiple levels are predicted. If list, the first aggregation method
        is used to select the best parameters.

        - 'average': the average (arithmetic mean) of all levels.
        - 'weighted_average': the average of the metrics weighted by the number of
        predicted values of each level.
        - 'pooling': the values of all levels are pooled and then the metric is
        calculated.
    fixed_train_size : bool, default `True`
        If True, train size doesn't increase but moves by `steps` in each iteration.
    gap : int, default `0`
        Number of samples to be excluded after the end of each training set and 
        before the test set.
    skip_folds : int, list, default `None`
        If `skip_folds` is an integer, every 'skip_folds'-th is returned. If `skip_folds`
        is a list, the folds in the list are skipped. For example, if `skip_folds = 3`,
        and there are 10 folds, the folds returned will be [0, 3, 6, 9]. If `skip_folds`
        is a list [1, 2, 3], the folds returned will be [0, 4, 5, 6, 7, 8, 9].
    allow_incomplete_fold : bool, default `True`
        Last fold is allowed to have a smaller number of samples than the 
        `test_size`. If `False`, the last fold is excluded.
    levels : str, list, default `None`
        level (`str`) or levels (`list`) at which the forecaster is optimized. 
        If `None`, all levels are taken into account.
    exog : pandas Series, pandas DataFrame, dict, default `None`
        Exogenous variables.
    refit : bool, int, default `False`
        Whether to re-fit the forecaster in each iteration. If `refit` is an 
        integer, the Forecaster will be trained every that number of iterations.
    n_trials : int, default `10`
        Number of parameter settings that are sampled in each lag configuration.
    random_state : int, default `123`
        Sets a seed to the sampling for reproducible output.
    return_best : bool, default `True`
        Refit the `forecaster` using the best found parameters on the whole data.
    n_jobs : int, 'auto', default `'auto'`
        The number of jobs to run in parallel. If `-1`, then the number of jobs is 
        set to the number of cores. If 'auto', `n_jobs` is set using the function
        skforecast.utils.select_n_jobs_backtesting.
    verbose : bool, default `True`
        Print number of folds used for cv or backtesting.
    show_progress : bool, default `True`
        Whether to show a progress bar.
    suppress_warnings: bool, default `False`
        If `True`, skforecast warnings will be suppressed during the hyperparameter
        search. See skforecast.exceptions.warn_skforecast_categories for more
        information.
    output_file : str, default `None`
        Specifies the filename or full path where the results should be saved. 
        The results will be saved in a tab-separated values (TSV) format. If 
        `None`, the results will not be saved to a file.
        **New in version 0.12.0**
    kwargs_create_study : dict, default `{}`
        Keyword arguments (key, value mappings) to pass to optuna.create_study().
        If default, the direction is set to 'minimize' and a TPESampler(seed=123) 
        sampler is used during optimization.
    kwargs_study_optimize : dict, default `{}`
        Other keyword arguments (key, value mappings) to pass to study.optimize().

    Returns
    -------
    results : pandas DataFrame
        Results for each combination of parameters.

        - column levels: levels configuration for each iteration.
        - column lags: lags configuration for each iteration.
        - column lags_label: descriptive label or alias for the lags.
        - column params: parameters configuration for each iteration.
        - n columns with metrics: metric/s value/s estimated for each iteration.
        There is one column for each metric and aggregation method. The name of
        the column flollows the pattern `metric__aggregation`.
        - additional n columns with param = value.
    best_trial : optuna object
        The best optimization result returned as an optuna FrozenTrial object.

    """
    
    set_skforecast_warnings(suppress_warnings, action='ignore')
    
    if isinstance(aggregate_metric, str):
        aggregate_metric = [aggregate_metric]
    allowed_aggregate_metrics = ['average', 'weighted_average', 'pooling']
    if not set(aggregate_metric).issubset(allowed_aggregate_metrics):
        raise ValueError(
            (f"Allowed `aggregate_metric` are: {allowed_aggregate_metrics}. "
             f"Got: {aggregate_metric}.")
        )
    
    levels = _initialize_levels_model_selection_multiseries(
                 forecaster = forecaster,
                 series     = series,
                 levels     = levels
             )
    add_aggregated_metric = True if len(levels) > 1 else False

    if not isinstance(metric, list):
        metric = [metric]
    metric_names = [(m if isinstance(m, str) else m.__name__) for m in metric]
    
    if len(metric_names) != len(set(metric_names)):
        raise ValueError(
            "When `metric` is a `list`, each metric name must be unique."
        )
    
    if add_aggregated_metric:
        metric_names = [
            f"{metric_name}__{aggregation}"
            for metric_name in metric_names
            for aggregation in aggregate_metric
        ]

    # Objective function using backtesting_forecaster_multiseries
    def _objective(
        trial,
        search_space          = search_space,
        forecaster            = forecaster,
        series                = series,
        exog                  = exog,
        steps                 = steps,
        levels                = levels,
        metric                = metric,
        add_aggregated_metric = add_aggregated_metric,
        aggregate_metric      = aggregate_metric,
        metric_names          = metric_names,
        initial_train_size    = initial_train_size,
        fixed_train_size      = fixed_train_size,
        gap                   = gap,
        skip_folds            = skip_folds,
        allow_incomplete_fold = allow_incomplete_fold,
        refit                 = refit,
        n_jobs                = n_jobs,
        verbose               = verbose,
        suppress_warnings     = suppress_warnings
    ) -> float:
        
        sample = search_space(trial)
        sample_params = {k: v for k, v in sample.items() if k != 'lags'}
        forecaster.set_params(sample_params)
        if type(forecaster).__name__ != 'ForecasterAutoregMultiSeriesCustom':
            if "lags" in sample:
                forecaster.set_lags(sample['lags'])
        
        metrics, _ = backtesting_forecaster_multiseries(
                         forecaster            = forecaster,
                         series                = series,
                         exog                  = exog,
                         steps                 = steps,
                         levels                = levels,
                         metric                = metric,
                         add_aggregated_metric = add_aggregated_metric,
                         initial_train_size    = initial_train_size,
                         fixed_train_size      = fixed_train_size,
                         gap                   = gap,
                         skip_folds            = skip_folds,
                         allow_incomplete_fold = allow_incomplete_fold,
                         refit                 = refit,
                         n_jobs                = n_jobs,
                         verbose               = verbose,
                         show_progress         = False,
                         suppress_warnings     = suppress_warnings
                     )

        if add_aggregated_metric:
            metrics = metrics.loc[metrics['levels'].isin(aggregate_metric), :]
        else:
            metrics = metrics.loc[metrics['levels'] == levels[0], :]
        metrics = pd.DataFrame(
                      data    = [metrics.iloc[:, 1:].transpose().stack().to_numpy()],
                      columns = metric_names
                  )
        
        # Store metrics in the variable `metrics_list` defined outside _objective.
        nonlocal metrics_list
        metrics_list.append(metrics)

        return metrics.loc[0, metric_names[0]]

    if show_progress:
        kwargs_study_optimize['show_progress_bar'] = True
    
    if output_file is not None:
        # Redirect optuna logging to file
        optuna.logging.disable_default_handler()
        logger = logging.getLogger('optuna')
        logger.setLevel(logging.INFO)
        for handler in logger.handlers.copy():
            if isinstance(handler, logging.StreamHandler):
                logger.removeHandler(handler)
        handler = logging.FileHandler(output_file, mode="w")
        logger.addHandler(handler)
    else:
        logging.getLogger("optuna").setLevel(logging.WARNING)
        optuna.logging.disable_default_handler()

    # `metrics_list` will be modified inside _objective function. 
    # It is a trick to extract multiple values from _objective since
    # only the optimized value can be returned.
    metrics_list = []

    warnings.filterwarnings(
        "ignore",
        category=UserWarning,
        message="Choices for a categorical distribution should be*"
    )

    study = optuna.create_study(**kwargs_create_study)

    if 'sampler' not in kwargs_create_study.keys():
        study.sampler = TPESampler(seed=random_state)

    study.optimize(_objective, n_trials=n_trials, **kwargs_study_optimize)
    best_trial = study.best_trial

    if output_file is not None:
        handler.close()
       
    if search_space(best_trial).keys() != best_trial.params.keys():
        raise ValueError(
            (f"Some of the key values do not match the search_space key names.\n"
             f"  Search Space keys  : {list(search_space(best_trial).keys())}\n"
             f"  Trial objects keys : {list(best_trial.params.keys())}")
        )
    warnings.filterwarnings('default')
    
    lags_list = []
    params_list = []
    for trial in study.get_trials():
        regressor_params = {k: v for k, v in trial.params.items() if k != 'lags'}
        lags = trial.params.get(
                   'lags',
                   forecaster.lags if hasattr(forecaster, 'lags') else None
               )
        params_list.append(regressor_params)
        lags_list.append(lags)
    
    if type(forecaster).__name__ not in ['ForecasterAutoregMultiSeriesCustom',
                                         'ForecasterAutoregMultiVariate']:
        lags_list = [
            initialize_lags(forecaster_name=type(forecaster).__name__, lags = lag)
            for lag in lags_list
        ]
    elif type(forecaster).__name__ == 'ForecasterAutoregMultiSeriesCustom':
        lags_list = [
            f"custom function: {forecaster.fun_predictors.__name__}"
            for _ in lags_list
        ]
    else:
        lags_list_initialized = []
        for lags in lags_list:
            if isinstance(lags, dict):
                for key in lags:
                    if lags[key] is None:
                        lags[key] = None
                    else:
                        lags[key] = initialize_lags(
                                        forecaster_name = type(forecaster).__name__,
                                        lags            = lags[key]
                                    )
            else:
                lags = initialize_lags(
                           forecaster_name = type(forecaster).__name__,
                           lags            = lags
                       )
            lags_list_initialized.append(lags)
        
        lags_list = lags_list_initialized

    results = pd.concat(metrics_list, axis=0)
    results.insert(0, 'levels', [levels] * len(results))
    results.insert(1, 'lags', lags_list)
    results.insert(2, 'params', params_list)
    results = results.sort_values(by=metric_names[0], ascending=True)
    results = pd.concat([results, results['params'].apply(pd.Series)], axis=1)
    results = results.reset_index(drop=True)
    
    if return_best:
        
        best_lags = results.loc[0, 'lags']
        best_params = results.loc[0, 'params']
        best_metric = results.loc[0, metric_names[0]]
        
        if type(forecaster).__name__ != 'ForecasterAutoregMultiSeriesCustom':
            forecaster.set_lags(best_lags)
        forecaster.set_params(best_params)

        forecaster.fit(series=series, exog=exog, store_in_sample_residuals=True)
        
        print(
            f"`Forecaster` refitted using the best-found lags and parameters, "
            f"and the whole data set: \n"
            f"  Lags: {best_lags} \n"
            f"  Parameters: {best_params}\n"
            f"  Backtesting metric: {best_metric}\n"
            f"  Levels: {levels}\n"
        )

    set_skforecast_warnings(suppress_warnings, action='default')
            
    return results, best_trial


def select_features_multiseries(
    forecaster: object,
    selector: object,
    series: Union[pd.DataFrame, dict],
    exog: Optional[Union[pd.Series, pd.DataFrame, dict]] = None,
    select_only: Optional[str] = None,
    force_inclusion: Optional[Union[list, str]] = None,
    subsample: Union[int, float] = 0.5,
    random_state: int = 123,
    verbose: bool = True,
) -> Union[list, list]:
    """
    Feature selection using any of the sklearn.feature_selection module selectors 
    (such as `RFECV`, `SelectFromModel`, etc.). Two groups of features are
    evaluated: autoregressive features and exogenous features. By default, the 
    selection process is performed on both sets of features at the same time, 
    so that the most relevant autoregressive and exogenous features are selected. 
    However, using the `select_only` argument, the selection process can focus 
    only on the autoregressive or exogenous features without taking into account 
    the other features. Therefore, all other features will remain in the model. 
    It is also possible to force the inclusion of certain features in the final 
    list of selected features using the `force_inclusion` parameter.

    Parameters
    ----------
    forecaster : ForecasterAutoregMultiSeries, ForecasterAutoregMultiseriesCustom
        Forecaster model.
    selector : object
        A feature selector from sklearn.feature_selection.
    series : pandas DataFrame
        Target time series to which the feature selection will be applied.
    exog : pandas Series, pandas DataFrame, dict, default `None`
        Exogenous variables.
    select_only : str, default `None`
        Decide what type of features to include in the selection process. 
        
        - If `'autoreg'`, only autoregressive features (lags or custom 
        predictors) are evaluated by the selector. All exogenous features are 
        included in the output (`selected_exog`).
        - If `'exog'`, only exogenous features are evaluated without the presence
        of autoregressive features. All autoregressive features are included 
        in the output (`selected_autoreg`).
        - If `None`, all features are evaluated by the selector.
    force_inclusion : list, str, default `None`
        Features to force include in the final list of selected features.
        
        - If `list`, list of feature names to force include.
        - If `str`, regular expression to identify features to force include. 
        For example, if `force_inclusion="^sun_"`, all features that begin 
        with "sun_" will be included in the final list of selected features.
    subsample : int, float, default `0.5`
        Proportion of records to use for feature selection.
    random_state : int, default `123`
        Sets a seed for the random subsample so that the subsampling process 
        is always deterministic.
    verbose : bool, default `True`
        Print information about feature selection process.

    Returns
    -------
    selected_autoreg : list
        List of selected autoregressive features.
    selected_exog : list
        List of selected exogenous features.

    """

    valid_forecasters = [
        'ForecasterAutoregMultiSeries',
        'ForecasterAutoregMultiSeriesCustom',
    ]

    if type(forecaster).__name__ not in valid_forecasters:
        raise TypeError(
            f"`forecaster` must be one of the following classes: {valid_forecasters}."
        )
    
    if select_only not in ['autoreg', 'exog', None]:
        raise ValueError(
            "`select_only` must be one of the following values: 'autoreg', 'exog', None."
        )

    if subsample <= 0 or subsample > 1:
        raise ValueError(
            "`subsample` must be a number greater than 0 and less than or equal to 1."
        )
    
    forecaster = deepcopy(forecaster)
    forecaster.fitted = False
    output = forecaster._create_train_X_y(series=series, exog=exog)
    X_train = output[0]
    y_train = output[1]
    series_col_names = output[3]

    if forecaster.encoding == 'onehot':
        encoding_cols = series_col_names
    else:
        encoding_cols = ['_level_skforecast']

    if hasattr(forecaster, 'lags'):
        autoreg_cols = [f"lag_{lag}" for lag in forecaster.lags]
    else:
        if forecaster.name_predictors is not None:
            autoreg_cols = forecaster.name_predictors
        else:
            autoreg_cols = [
                col
                for col in X_train.columns
                if re.match(r'^custom_predictor_\d+', col)
            ]
    exog_cols = [
        col
        for col in X_train.columns
        if col not in autoreg_cols and col not in encoding_cols
    ]

    forced_autoreg = []
    forced_exog = []
    if force_inclusion is not None:
        if isinstance(force_inclusion, list):
            forced_autoreg = [col for col in force_inclusion if col in autoreg_cols]
            forced_exog = [col for col in force_inclusion if col in exog_cols]
        elif isinstance(force_inclusion, str):
            forced_autoreg = [col for col in autoreg_cols if re.match(force_inclusion, col)]
            forced_exog = [col for col in exog_cols if re.match(force_inclusion, col)]

    if select_only == 'autoreg':
        X_train = X_train.drop(columns=exog_cols + encoding_cols)
    elif select_only == 'exog':
        X_train = X_train.drop(columns=autoreg_cols + encoding_cols)
    else:
        X_train = X_train.drop(columns=encoding_cols)

    if isinstance(subsample, float):
        subsample = int(len(X_train) * subsample)

    rng = np.random.default_rng(seed=random_state)
    sample = rng.choice(X_train.index, size=subsample, replace=False)
    X_train_sample = X_train.loc[sample, :]
    y_train_sample = y_train.loc[sample]
    selector.fit(X_train_sample, y_train_sample)
    selected_features = selector.get_feature_names_out()

    if select_only == 'exog':
        selected_autoreg = autoreg_cols
    else:
        selected_autoreg = [
            feature
            for feature in selected_features
            if feature in autoreg_cols
        ]

    if select_only == 'autoreg':
        selected_exog = exog_cols
    else:
        selected_exog = [
            feature
            for feature in selected_features
            if feature in exog_cols
        ]

    if force_inclusion is not None: 
        if select_only != 'autoreg':
            forced_exog_not_selected = set(forced_exog) - set(selected_features)
            selected_exog.extend(forced_exog_not_selected)
            selected_exog.sort(key=exog_cols.index)
        if select_only != 'exog':
            forced_autoreg_not_selected = set(forced_autoreg) - set(selected_features)
            selected_autoreg.extend(forced_autoreg_not_selected)
            selected_autoreg.sort(key=autoreg_cols.index)

    if len(selected_autoreg) == 0:
        warnings.warn(
            ("No autoregressive features have been selected. Since a Forecaster "
             "cannot be created without them, be sure to include at least one "
             "using the `force_inclusion` parameter.")
        )
    else:
        if hasattr(forecaster, 'lags'):
            selected_autoreg = [int(feature.replace('lag_', '')) 
                                for feature in selected_autoreg] 

    if verbose:
        print(f"Recursive feature elimination ({selector.__class__.__name__})")
        print("--------------------------------" + "-" * len(selector.__class__.__name__))
        print(f"Total number of records available: {X_train.shape[0]}")
        print(f"Total number of records used for feature selection: {X_train_sample.shape[0]}")
        print(f"Number of features available: {len(autoreg_cols) + len(exog_cols)}") 
        print(f"    Autoreg (n={len(autoreg_cols)})")
        print(f"    Exog    (n={len(exog_cols)})")
        print(f"Number of features selected: {len(selected_features)}")
        print(f"    Autoreg (n={len(selected_autoreg)}) : {selected_autoreg}")
        print(f"    Exog    (n={len(selected_exog)}) : {selected_exog}")

    return selected_autoreg, selected_exog


# Alias MultiVariate
# ==============================================================================
def backtesting_forecaster_multivariate(
    forecaster: object,
    series: Union[pd.DataFrame, dict],
    steps: int,
    metric: Union[str, Callable, list],
    initial_train_size: Optional[int],
    add_aggregated_metric: bool = True,
    fixed_train_size: bool = True,
    gap: int = 0,
    skip_folds: Optional[Union[int, list]] = None,
    allow_incomplete_fold: bool = True,
    levels: Optional[Union[str, list]] = None,
    exog: Optional[Union[pd.Series, pd.DataFrame, dict]] = None,
    refit: Union[bool, int] = False,
    interval: Optional[list] = None,
    n_boot: int = 500,
    random_state: int = 123,
    in_sample_residuals: bool = True,
    n_jobs: Union[int, str] = 'auto',
    verbose: bool = False,
    show_progress: bool = True,
    suppress_warnings: bool = False
) -> Tuple[pd.DataFrame, pd.DataFrame]:
    """
    This function is an alias of backtesting_forecaster_multiseries.

    Backtesting for multi-series and multivariate forecasters.

    If `refit` is False, the model is trained only once using the `initial_train_size`
    first observations. If `refit` is True, the model is trained in each iteration
    increasing the training set. A copy of the original forecaster is created so 
    it is not modified during the process.

    Parameters
    ----------
    forecaster : ForecasterAutoregMultiSeries, ForecasterAutoregMultiSeriesCustom, ForecasterAutoregMultiVariate
        Forecaster model.
    series : pandas DataFrame, dict
        Training time series.
    steps : int
        Number of steps to predict.
    metric : str, Callable, list
        Metric used to quantify the goodness of fit of the model.
        
        - If `string`: {'mean_squared_error', 'mean_absolute_error',
        'mean_absolute_percentage_error', 'mean_squared_log_error',
        'mean_absolute_scaled_error', 'root_mean_squared_scaled_error'}
        - If `Callable`: Function with arguments `y_true`, `y_pred` and `y_train`
        (Optional) that returns a float.
        - If `list`: List containing multiple strings and/or Callables.
    initial_train_size : int, default `None`
        Number of samples in the initial train split. If `None` and `forecaster` is 
        already trained, no initial train is done and all data is used to evaluate the 
        model. However, the first `len(forecaster.last_window)` observations are needed 
        to create the initial predictors, so no predictions are calculated for them. 
        This useful to backtest the model on the same data used to train it.
        `None` is only allowed when `refit` is `False` and `forecaster` is already
        trained.
    add_aggregated_metric : bool, default `True`
        If `True`, the metric is calculated for each level and an aggregated metric
        is calculated using the `aggregate_metric` method.

        - 'average': the average (arithmetic mean) of all levels.
        - 'weighted_average': the average of the metrics weighted by the number of
        predicted values of each level.
        - 'pooling': the values of all levels are pooled and then the metric is
        calculated.
    fixed_train_size : bool, default `True`
        If True, train size doesn't increase but moves by `steps` in each iteration.
    gap : int, default `0`
        Number of samples to be excluded after the end of each training set and 
        before the test set.
    skip_folds : int, list, default `None`
        If `skip_folds` is an integer, every 'skip_folds'-th is returned. If `skip_folds`
        is a list, the folds in the list are skipped. For example, if `skip_folds = 3`,
        and there are 10 folds, the folds returned will be [0, 3, 6, 9]. If `skip_folds`
        is a list [1, 2, 3], the folds returned will be [0, 4, 5, 6, 7, 8, 9].
    allow_incomplete_fold : bool, default `True`
        Last fold is allowed to have a smaller number of samples than the 
        `test_size`. If `False`, the last fold is excluded.
    levels : str, list, default `None`
        Time series to be predicted. If `None` all levels will be predicted.
    exog : pandas Series, pandas DataFrame, dict, default `None`
        Exogenous variables.
    refit : bool, int, default `False`
        Whether to re-fit the forecaster in each iteration. If `refit` is an 
        integer, the Forecaster will be trained every that number of iterations.
    interval : list, default `None`
        Confidence of the prediction interval estimated. Sequence of percentiles
        to compute, which must be between 0 and 100 inclusive. If `None`, no
        intervals are estimated.
    n_boot : int, default `500`
        Number of bootstrapping iterations used to estimate prediction
        intervals.
    random_state : int, default `123`
        Sets a seed to the random generator, so that boot intervals are always 
        deterministic.
    in_sample_residuals : bool, default `True`
        If `True`, residuals from the training data are used as proxy of prediction 
        error to create prediction intervals.  If `False`, out_sample_residuals 
        are used if they are already stored inside the forecaster.
    n_jobs : int, 'auto', default `'auto'`
        The number of jobs to run in parallel. If `-1`, then the number of jobs is 
        set to the number of cores. If 'auto', `n_jobs` is set using the function
        skforecast.utils.select_n_jobs_backtesting.
        **New in version 0.9.0** 
    verbose : bool, default `False`
        Print number of folds and index of training and validation sets used 
        for backtesting.
    show_progress : bool, default `True`
        Whether to show a progress bar.
    suppress_warnings: bool, default `False`
        If `True`, skforecast warnings will be suppressed during the backtesting 
        process. See skforecast.exceptions.warn_skforecast_categories for more
        information.

    Returns
    -------
    metrics_levels : pandas DataFrame
        Value(s) of the metric(s). Index are the levels and columns the metrics.
    backtest_predictions : pandas DataFrame
        Value of predictions and their estimated interval if `interval` is not `None`.
        If there is more than one level, this structure will be repeated for each of them.

        - column pred: predictions.
        - column lower_bound: lower bound of the interval.
        - column upper_bound: upper bound of the interval.
    
    """

    metrics_levels, backtest_predictions = backtesting_forecaster_multiseries(
        forecaster            = forecaster,
        series                = series,
        steps                 = steps,
        metric                = metric,
        add_aggregated_metric = add_aggregated_metric,
        initial_train_size    = initial_train_size,
        fixed_train_size      = fixed_train_size,
        gap                   = gap,
        skip_folds            = skip_folds,
        allow_incomplete_fold = allow_incomplete_fold,
        levels                = levels,
        exog                  = exog,
        refit                 = refit,
        interval              = interval,
        n_boot                = n_boot,
        random_state          = random_state,
        in_sample_residuals   = in_sample_residuals,
        n_jobs                = n_jobs,
        verbose               = verbose,
        show_progress         = show_progress,
        suppress_warnings     = suppress_warnings
    )

    return metrics_levels, backtest_predictions


def grid_search_forecaster_multivariate(
    forecaster: object,
    series: Union[pd.DataFrame, dict],
    param_grid: dict,
    steps: int,
    metric: Union[str, Callable, list],
    initial_train_size: int,
    aggregate_metric: Union[str, list] = ['weighted_average', 'average', 'pooling'],
    fixed_train_size: bool = True,
    gap: int = 0,
    skip_folds: Optional[Union[int, list]] = None,
    allow_incomplete_fold: bool = True,
    levels: Optional[Union[str, list]] = None,
    exog: Optional[Union[pd.Series, pd.DataFrame, dict]] = None,
    lags_grid: Optional[Union[list, dict]] = None,
    refit: Union[bool, int] = False,
    return_best: bool = True,
    n_jobs: Union[int, str] = 'auto',
    verbose: bool = True,
    show_progress: bool = True,
    suppress_warnings: bool = False,
    output_file: Optional[str] = None
) -> pd.DataFrame:
    """
    This function is an alias of grid_search_forecaster_multiseries.

    Exhaustive search over specified parameter values for a Forecaster object.
    Validation is done using multi-series backtesting.
    
    Parameters
    ----------
    forecaster : ForecasterAutoregMultiSeries, ForecasterAutoregMultiSeriesCustom, ForecasterAutoregMultiVariate
        Forecaster model.
    series : pandas DataFrame, dict
        Training time series.
    param_grid : dict
        Dictionary with parameters names (`str`) as keys and lists of parameter
        settings to try as values.
    steps : int
        Number of steps to predict.
    metric : str, Callable, list
        Metric used to quantify the goodness of fit of the model.
        
        - If `string`: {'mean_squared_error', 'mean_absolute_error',
        'mean_absolute_percentage_error', 'mean_squared_log_error',
        'mean_absolute_scaled_error', 'root_mean_squared_scaled_error'}
        - If `Callable`: Function with arguments `y_true`, `y_pred` and `y_train`
        (Optional) that returns a float.
        - If `list`: List containing multiple strings and/or Callables.
    initial_train_size : int 
        Number of samples in the initial train split.
    aggregate_metric : str, list, default `['weighted_average', 'average', 'pooling']`
        Aggregation method/s used to combine the metric/s of all levels (series)
        when multiple levels are predicted. If list, the first aggregation method
        is used to select the best parameters.

        - 'average': the average (arithmetic mean) of all levels.
        - 'weighted_average': the average of the metrics weighted by the number of
        predicted values of each level.
        - 'pooling': the values of all levels are pooled and then the metric is
        calculated.
    fixed_train_size : bool, default `True`
        If True, train size doesn't increase but moves by `steps` in each iteration.
    gap : int, default `0`
        Number of samples to be excluded after the end of each training set and 
        before the test set.
    skip_folds : int, list, default `None`
        If `skip_folds` is an integer, every 'skip_folds'-th is returned. If `skip_folds`
        is a list, the folds in the list are skipped. For example, if `skip_folds = 3`,
        and there are 10 folds, the folds returned will be [0, 3, 6, 9]. If `skip_folds`
        is a list [1, 2, 3], the folds returned will be [0, 4, 5, 6, 7, 8, 9].
    allow_incomplete_fold : bool, default `True`
        Last fold is allowed to have a smaller number of samples than the 
        `test_size`. If `False`, the last fold is excluded.
    levels : str, list, default `None`
        level (`str`) or levels (`list`) at which the forecaster is optimized. 
        If `None`, all levels are taken into account. The resulting metric will be
        the average of the optimization of all levels.
    exog : pandas Series, pandas DataFrame, dict, default `None`
        Exogenous variables.
    lags_grid : list, dict, default `None`
        Lists of lags to try, containing int, lists, numpy ndarray, or range 
        objects. If `dict`, the keys are used as labels in the `results` 
        DataFrame, and the values are used as the lists of lags to try. Ignored 
        if the forecaster is an instance of `ForecasterAutoregCustom` or 
        `ForecasterAutoregMultiSeriesCustom`.
    refit : bool, int, default `False`
        Whether to re-fit the forecaster in each iteration. If `refit` is an 
        integer, the Forecaster will be trained every that number of iterations.
    return_best : bool, default `True`
        Refit the `forecaster` using the best found parameters on the whole data.
    n_jobs : int, 'auto', default `'auto'`
        The number of jobs to run in parallel. If `-1`, then the number of jobs is 
        set to the number of cores. If 'auto', `n_jobs` is set using the function
        skforecast.utils.select_n_jobs_backtesting.
        **New in version 0.9.0**
    verbose : bool, default `True`
        Print number of folds used for cv or backtesting.
    show_progress : bool, default `True`
        Whether to show a progress bar.
    suppress_warnings: bool, default `False`
        If `True`, skforecast warnings will be suppressed during the hyperparameter 
        search. See skforecast.exceptions.warn_skforecast_categories for more
        information.
    output_file : str, default `None`
        Specifies the filename or full path where the results should be saved. 
        The results will be saved in a tab-separated values (TSV) format. If 
        `None`, the results will not be saved to a file.
        **New in version 0.12.0**

    Returns
    -------
    results : pandas DataFrame
        Results for each combination of parameters.

        - column levels: levels configuration for each iteration.
        - column lags: lags configuration for each iteration.
        - column lags_label: descriptive label or alias for the lags.
        - column params: parameters configuration for each iteration.
        - column metric: metric value estimated for each iteration. The resulting 
        metric will be the average of the optimization of all levels.
        - additional n columns with param = value.
    
    """

    results = grid_search_forecaster_multiseries(
        forecaster            = forecaster,
        series                = series,
        param_grid            = param_grid,
        steps                 = steps,
        metric                = metric,
        aggregate_metric      = aggregate_metric,
        initial_train_size    = initial_train_size,
        fixed_train_size      = fixed_train_size,
        gap                   = gap,
        skip_folds            = skip_folds,
        allow_incomplete_fold = allow_incomplete_fold,
        levels                = levels,
        exog                  = exog,
        lags_grid             = lags_grid,
        refit                 = refit,
        return_best           = return_best,
        n_jobs                = n_jobs,
        verbose               = verbose,
        show_progress         = show_progress,
        suppress_warnings     = suppress_warnings,
        output_file           = output_file
    )

    return results


def random_search_forecaster_multivariate(
    forecaster: object,
    series: Union[pd.DataFrame, dict],
    param_distributions: dict,
    steps: int,
    metric: Union[str, Callable, list],
    initial_train_size: int,
    aggregate_metric: Union[str, list] = ['weighted_average', 'average', 'pooling'],
    fixed_train_size: bool = True,
    gap: int = 0,
    skip_folds: Optional[Union[int, list]] = None,
    allow_incomplete_fold: bool = True,
    levels: Optional[Union[str, list]] = None,
    exog: Optional[Union[pd.Series, pd.DataFrame, dict]] = None,
    lags_grid: Optional[Union[list, dict]] = None,
    refit: Union[bool, int] = False,
    n_iter: int = 10,
    random_state: int = 123,
    return_best: bool = True,
    n_jobs: Union[int, str] = 'auto',
    verbose: bool = True,
    show_progress: bool = True,
    suppress_warnings: bool = False,
    output_file: Optional[str] = None
) -> pd.DataFrame:
    """
    This function is an alias of random_search_forecaster_multiseries.

    Random search over specified parameter values or distributions for a Forecaster 
    object. Validation is done using multi-series backtesting.

    Parameters
    ----------
    forecaster : ForecasterAutoregMultiSeries, ForecasterAutoregMultiSeriesCustom, ForecasterAutoregMultiVariate
        Forecaster model.
    series : pandas DataFrame, dict
        Training time series.
    param_distributions : dict
        Dictionary with parameters names (`str`) as keys and distributions or 
        lists of parameters to try.
    steps : int
        Number of steps to predict.
    metric : str, Callable, list
        Metric used to quantify the goodness of fit of the model.
        
        - If `string`: {'mean_squared_error', 'mean_absolute_error',
        'mean_absolute_percentage_error', 'mean_squared_log_error',
        'mean_absolute_scaled_error', 'root_mean_squared_scaled_error'}
        - If `Callable`: Function with arguments `y_true`, `y_pred` and `y_train`
        (Optional) that returns a float.
        - If `list`: List containing multiple strings and/or Callables.
    initial_train_size : int 
        Number of samples in the initial train split.
    aggregate_metric : str, list, default `['weighted_average', 'average', 'pooling']`
        Aggregation method/s used to combine the metric/s of all levels (series)
        when multiple levels are predicted. If list, the first aggregation method
        is used to select the best parameters.

        - 'average': the average (arithmetic mean) of all levels.
        - 'weighted_average': the average of the metrics weighted by the number of
        predicted values of each level.
        - 'pooling': the values of all levels are pooled and then the metric is
        calculated.
    fixed_train_size : bool, default `True`
        If True, train size doesn't increase but moves by `steps` in each iteration.
    gap : int, default `0`
        Number of samples to be excluded after the end of each training set and 
        before the test set.
    skip_folds : int, list, default `None`
        If `skip_folds` is an integer, every 'skip_folds'-th is returned. If `skip_folds`
        is a list, the folds in the list are skipped. For example, if `skip_folds = 3`,
        and there are 10 folds, the folds returned will be [0, 3, 6, 9]. If `skip_folds`
        is a list [1, 2, 3], the folds returned will be [0, 4, 5, 6, 7, 8, 9].
    allow_incomplete_fold : bool, default `True`
        Last fold is allowed to have a smaller number of samples than the 
        `test_size`. If `False`, the last fold is excluded.
    levels : str, list, default `None`
        level (`str`) or levels (`list`) at which the forecaster is optimized. 
        If `None`, all levels are taken into account. The resulting metric will be
        the average of the optimization of all levels.
    exog : pandas Series, pandas DataFrame, dict, default `None`
        Exogenous variables.
    lags_grid : list, dict, default `None`
        Lists of lags to try, containing int, lists, numpy ndarray, or range 
        objects. If `dict`, the keys are used as labels in the `results` 
        DataFrame, and the values are used as the lists of lags to try. Ignored 
        if the forecaster is an instance of `ForecasterAutoregCustom` or 
        `ForecasterAutoregMultiSeriesCustom`.
    refit : bool, int, default `False`
        Whether to re-fit the forecaster in each iteration. If `refit` is an 
        integer, the Forecaster will be trained every that number of iterations.
    n_iter : int, default `10`
        Number of parameter settings that are sampled per lags configuration. 
        n_iter trades off runtime vs quality of the solution.
    random_state : int, default `123`
        Sets a seed to the random sampling for reproducible output.
    return_best : bool, default `True`
        Refit the `forecaster` using the best found parameters on the whole data.
    n_jobs : int, 'auto', default `'auto'`
        The number of jobs to run in parallel. If `-1`, then the number of jobs is 
        set to the number of cores. If 'auto', `n_jobs` is set using the function
        skforecast.utils.select_n_jobs_backtesting.
        **New in version 0.9.0**
    verbose : bool, default `True`
        Print number of folds used for cv or backtesting.
    show_progress : bool, default `True`
        Whether to show a progress bar.
    suppress_warnings: bool, default `False`
        If `True`, skforecast warnings will be suppressed during the hyperparameter 
        search. See skforecast.exceptions.warn_skforecast_categories for more
        information.
    output_file : str, default `None`
        Specifies the filename or full path where the results should be saved. 
        The results will be saved in a tab-separated values (TSV) format. If 
        `None`, the results will not be saved to a file.
        **New in version 0.12.0**

    Returns
    -------
    results : pandas DataFrame
        Results for each combination of parameters.

        - column levels: levels configuration for each iteration.
        - column lags: lags configuration for each iteration.
        - column lags_label: descriptive label or alias for the lags.
        - column params: parameters configuration for each iteration.
        - column metric: metric value estimated for each iteration. The resulting 
        metric will be the average of the optimization of all levels.
        - additional n columns with param = value.

    """

    results = random_search_forecaster_multiseries(
        forecaster            = forecaster,
        series                = series,
        param_distributions   = param_distributions,
        steps                 = steps,
        metric                = metric,
        aggregate_metric      = aggregate_metric,
        initial_train_size    = initial_train_size,
        fixed_train_size      = fixed_train_size,
        gap                   = gap,
        skip_folds            = skip_folds,
        allow_incomplete_fold = allow_incomplete_fold,
        levels                = levels,
        exog                  = exog,
        lags_grid             = lags_grid,
        refit                 = refit,
        n_iter                = n_iter,
        random_state          = random_state,
        return_best           = return_best,
        n_jobs                = n_jobs,
        verbose               = verbose,
        show_progress         = show_progress,
        suppress_warnings     = suppress_warnings,
        output_file           = output_file
    ) 

    return results


def bayesian_search_forecaster_multivariate(
    forecaster: object,
    series: Union[pd.DataFrame, dict],
    search_space: Callable,
    steps: int,
    metric: Union[str, Callable, list],
    initial_train_size: int,
    aggregate_metric: Union[str, list] = ['weighted_average', 'average', 'pooling'],
    fixed_train_size: bool = True,
    gap: int = 0,
    skip_folds: Optional[Union[int, list]] = None,
    allow_incomplete_fold: bool = True,
    levels: Optional[Union[str, list]] = None,
    exog: Optional[Union[pd.Series, pd.DataFrame, dict]] = None,
    refit: Union[bool, int] = False,
    n_trials: int = 10,
    random_state: int = 123,
    return_best: bool = True,
    n_jobs: Union[int, str] = 'auto',
    verbose: bool = True,
    show_progress: bool = True,
    suppress_warnings: bool = False,
    output_file: Optional[str] = None,
    engine: str = 'optuna',
    kwargs_create_study: dict = {},
    kwargs_study_optimize: dict = {}
) -> Tuple[pd.DataFrame, object]:
    """
    This function is an alias of bayesian_search_forecaster_multiseries.

    Bayesian optimization for a Forecaster object using multi-series backtesting 
    and optuna library.
    **New in version 0.12.0**
    
    Parameters
    ----------
    forecaster : ForecasterAutoregMultiSeries, ForecasterAutoregMultiSeriesCustom, ForecasterAutoregMultiVariate
        Forecaster model.
    series : pandas DataFrame, dict
        Training time series.
    search_space : Callable
        Function with argument `trial` which returns a dictionary with parameters names 
        (`str`) as keys and Trial object from optuna (trial.suggest_float, 
        trial.suggest_int, trial.suggest_categorical) as values.
    steps : int
        Number of steps to predict.
    metric : str, Callable, list
        Metric used to quantify the goodness of fit of the model.
        
        - If `string`: {'mean_squared_error', 'mean_absolute_error',
        'mean_absolute_percentage_error', 'mean_squared_log_error',
        'mean_absolute_scaled_error', 'root_mean_squared_scaled_error'}
        - If `Callable`: Function with arguments `y_true`, `y_pred` and `y_train`
        (Optional) that returns a float.
        - If `list`: List containing multiple strings and/or Callables.
    initial_train_size : int 
        Number of samples in the initial train split.
    aggregate_metric : str, list, default `['weighted_average', 'average', 'pooling']`
        Aggregation method/s used to combine the metric/s of all levels (series)
        when multiple levels are predicted. If list, the first aggregation method
        is used to select the best parameters.

        - 'average': the average (arithmetic mean) of all levels.
        - 'weighted_average': the average of the metrics weighted by the number of
        predicted values of each level.
        - 'pooling': the values of all levels are pooled and then the metric is
        calculated.
    fixed_train_size : bool, default `True`
        If True, train size doesn't increase but moves by `steps` in each iteration.
    gap : int, default `0`
        Number of samples to be excluded after the end of each training set and 
        before the test set.
    skip_folds : int, list, default `None`
        If `skip_folds` is an integer, every 'skip_folds'-th is returned. If `skip_folds`
        is a list, the folds in the list are skipped. For example, if `skip_folds = 3`,
        and there are 10 folds, the folds returned will be [0, 3, 6, 9]. If `skip_folds`
        is a list [1, 2, 3], the folds returned will be [0, 4, 5, 6, 7, 8, 9].
    allow_incomplete_fold : bool, default `True`
        Last fold is allowed to have a smaller number of samples than the 
        `test_size`. If `False`, the last fold is excluded.
    levels : str, list, default `None`
        level (`str`) or levels (`list`) at which the forecaster is optimized. 
        If `None`, all levels are taken into account. The resulting metric will be
        the average of the optimization of all levels.
    exog : pandas Series, pandas DataFrame, dict, default `None`
        Exogenous variables.
    refit : bool, int, default `False`
        Whether to re-fit the forecaster in each iteration. If `refit` is an 
        integer, the Forecaster will be trained every that number of iterations.
    n_trials : int, default `10`
        Number of parameter settings that are sampled in each lag configuration.
    random_state : int, default `123`
        Sets a seed to the sampling for reproducible output.
    return_best : bool, default `True`
        Refit the `forecaster` using the best found parameters on the whole data.
    n_jobs : int, 'auto', default `'auto'`
        The number of jobs to run in parallel. If `-1`, then the number of jobs is 
        set to the number of cores. If 'auto', `n_jobs` is set using the function
        skforecast.utils.select_n_jobs_backtesting.
        **New in version 0.9.0**
    verbose : bool, default `True`
        Print number of folds used for cv or backtesting.
    show_progress : bool, default `True`
        Whether to show a progress bar.
    suppress_warnings: bool, default `False`
        If `True`, skforecast warnings will be suppressed during the hyperparameter
        search. See skforecast.exceptions.warn_skforecast_categories for more
        information.
    output_file : str, default `None`
        Specifies the filename or full path where the results should be saved. 
        The results will be saved in a tab-separated values (TSV) format. If 
        `None`, the results will not be saved to a file.
        **New in version 0.12.0**
    engine : str, default `'optuna'`
        Bayesian optimization runs through the optuna library.
    kwargs_create_study : dict, default `{}`
        Keyword arguments (key, value mappings) to pass to optuna.create_study().
        If default, the direction is set to 'minimize' and a TPESampler(seed=123) 
        sampler is used during optimization.
    kwargs_study_optimize : dict, default `{}`
        Other keyword arguments (key, value mappings) to pass to study.optimize().

    Returns
    -------
    results : pandas DataFrame
        Results for each combination of parameters.

        - column levels: levels configuration for each iteration.
        - column lags: lags configuration for each iteration.
        - column params: parameters configuration for each iteration.
        - column metric: metric value estimated for each iteration. The resulting 
        metric will be the average of the optimization of all levels.
        - additional n columns with param = value.
    best_trial : optuna object
        The best optimization result returned as a FrozenTrial optuna object.
    
    """

    results, best_trial = bayesian_search_forecaster_multiseries(
                              forecaster            = forecaster,
                              series                = series,
                              exog                  = exog,
                              levels                = levels,
                              search_space          = search_space,
                              steps                 = steps,
                              metric                = metric,
                              aggregate_metric      = aggregate_metric,
                              refit                 = refit,
                              initial_train_size    = initial_train_size,
                              fixed_train_size      = fixed_train_size,
                              gap                   = gap,
                              skip_folds            = skip_folds,
                              allow_incomplete_fold = allow_incomplete_fold,
                              n_trials              = n_trials,
                              random_state          = random_state,
                              return_best           = return_best,
                              n_jobs                = n_jobs,
                              verbose               = verbose,
                              show_progress         = show_progress,
                              suppress_warnings     = suppress_warnings,
                              output_file           = output_file,
                              engine                = engine,
                              kwargs_create_study   = kwargs_create_study,
                              kwargs_study_optimize = kwargs_study_optimize
                          )

    return results, best_trial<|MERGE_RESOLUTION|>--- conflicted
+++ resolved
@@ -638,11 +638,7 @@
         window_size = forecaster.window_size_diff
         fold_initial_train = [
             [0, initial_train_size],
-<<<<<<< HEAD
             [initial_train_size - window_size, initial_train_size],
-=======
-            [initial_train_size - forecaster.window_size, initial_train_size],
->>>>>>> aa0792cd
             [0, 0],  # dummy values
             [0, 0],  # dummy values
             True
@@ -698,41 +694,18 @@
 
     if refit:
         n_of_fits = int(len(folds) / refit)
-<<<<<<< HEAD
         if type(forecaster).__name__ != 'ForecasterAutoregMultiVariate' and n_of_fits > 50:
-=======
-        if (
-            type(forecaster).__name__ != "ForecasterAutoregMultiVariate"
-            and n_of_fits > 50
-        ):
->>>>>>> aa0792cd
             warnings.warn(
-                (
-                    f"The forecaster will be fit {n_of_fits} times. This can take substantial "
-                    f"amounts of time. If not feasible, try with `refit = False`.\n"
-                ),
+                (f"The forecaster will be fit {n_of_fits} times. This can take substantial "
+                 f"amounts of time. If not feasible, try with `refit = False`.\n"),
                 LongTrainingWarning,
             )
-<<<<<<< HEAD
         elif type(forecaster).__name__ == 'ForecasterAutoregMultiVariate' and n_of_fits * forecaster.steps > 50:
             warnings.warn(
                 (f"The forecaster will be fit {n_of_fits * forecaster.steps} times "
                  f"({n_of_fits} folds * {forecaster.steps} regressors). This can take "
                  f"substantial amounts of time. If not feasible, try with `refit = False`.\n"),
                 LongTrainingWarning
-=======
-        elif (
-            type(forecaster).__name__ == "ForecasterAutoregMultiVariate"
-            and n_of_fits * forecaster.steps > 50
-        ):
-            warnings.warn(
-                (
-                    f"The forecaster will be fit {n_of_fits * forecaster.steps} times "
-                    f"({n_of_fits} folds * {forecaster.steps} regressors). This can take "
-                    f"substantial amounts of time. If not feasible, try with `refit = False`.\n"
-                ),
-                LongTrainingWarning,
->>>>>>> aa0792cd
             )
 
     if show_progress:
