# Unit test _initialize_levels_model_selection_multiseries
# ==============================================================================
import re
import pytest
from sklearn.linear_model import Ridge
from skforecast.ForecasterAutoregMultiSeries import ForecasterAutoregMultiSeries
from skforecast.ForecasterAutoregMultiSeriesCustom import ForecasterAutoregMultiSeriesCustom
from skforecast.ForecasterAutoregMultiVariate import ForecasterAutoregMultiVariate
from skforecast.model_selection_multiseries.model_selection_multiseries import _initialize_levels_model_selection_multiseries
from skforecast.exceptions import IgnoredArgumentWarning

# Fixtures
from .fixtures_model_selection_multiseries import series

def create_predictors(y): # pragma: no cover
    """
    Create first 4 lags of a time series, used in ForecasterAutoregCustom.
    """

    lags = y[-1:-5:-1]

    return lags


@pytest.mark.parametrize("forecaster", 
                         [ForecasterAutoregMultiSeries(
                              regressor = Ridge(random_state=123),
                              lags      = 4),
                          ForecasterAutoregMultiSeriesCustom(
                              regressor      = Ridge(random_state=123),
                              fun_predictors = create_predictors,
                              window_size    = 4)], 
                         ids=lambda fn: f'forecaster_name: {type(fn).__name__}')
def test_initialize_levels_model_selection_multiseries_TypeError_when_levels_not_list_str_None(forecaster):
    """
    Test TypeError is raised in _initialize_levels_model_selection_multiseries when 
    `levels` is not a `list`, `str` or `None`.
    """
    levels = 5
    err_msg = re.escape(
<<<<<<< HEAD
        ("`levels` must be a `list` of column names, a `str` of a column "
         "name or `None` when using a forecaster of type "
         "['ForecasterAutoregMultiSeries', 'ForecasterAutoregMultiSeriesCustom', "
         "'ForecasterRnn']. If the forecaster is of type "
         "`ForecasterAutoregMultiVariate`, this argument is ignored.")
=======
        ("`levels` must be a `list` of column names, a `str` of a column name or "
         "`None` when using a forecaster of type ['ForecasterAutoregMultiSeries', "
         "'ForecasterAutoregMultiSeriesCustom', 'ForecasterRnn']. If the forecaster "
         "is of type `ForecasterAutoregMultiVariate`, this argument is ignored."
         )
>>>>>>> e22803aa
    )
    with pytest.raises(TypeError, match = err_msg):
        _initialize_levels_model_selection_multiseries(
            forecaster = forecaster, 
            series     = series,
            levels     = levels
        )


def test_initialize_levels_model_selection_multiseries_IgnoredArgumentWarning_forecaster_multivariate_and_levels():
    """
    Test IgnoredArgumentWarning is raised when levels is not forecaster.level or 
    None in ForecasterAutoregMultiVariate.
    """
    forecaster = ForecasterAutoregMultiVariate(
                     regressor = Ridge(random_state=123),
                     level     = 'l1',
                     lags      = 2,
                     steps     = 3
                 )
    
    levels = 'not_l1_or_None'
    
    warn_msg = re.escape(
        ("`levels` argument have no use when the forecaster is of type "
         "`ForecasterAutoregMultiVariate`. The level of this forecaster is "
         "'l1', to predict another level, change the `level` "
         "argument when initializing the forecaster.")
    )
    with pytest.warns(IgnoredArgumentWarning, match = warn_msg):
        levels = _initialize_levels_model_selection_multiseries(
                     forecaster = forecaster, 
                     series     = series,
                     levels     = levels
                 )
        
    assert levels == ['l1']


@pytest.mark.parametrize("levels, levels_expected",
                         [(None, ['l1', 'l2']), 
                          ('l1', ['l1']),
                          (['l1', 'l2'], ['l1', 'l2'])],
                         ids=lambda lags: f'lags, lags_grid_expected: {lags}')
def test_initialize_levels_model_selection_multiseries_for_all_inputs(levels, levels_expected):
    """
    Test initialize_levels_model_selection_multiseries when levels is None, 
    str or list.
    """
    forecaster = ForecasterAutoregMultiSeries(
                     regressor = Ridge(random_state=123),
                     lags      = 2
                 )
    
    levels = _initialize_levels_model_selection_multiseries(
                 forecaster = forecaster, 
                 series     = series,
                 levels     = levels
             )
    
    assert levels == levels_expected


@pytest.mark.parametrize("levels, levels_expected",
                         [(None, ['l1', 'l2']), 
                          ('l1', ['l1']),
                          (['l1', 'l2'], ['l1', 'l2'])],
                         ids=lambda lags: f'lags, lags_grid_expected: {lags}')
def test_initialize_levels_model_selection_multiseries_for_all_inputs_series_as_dict(levels, levels_expected):
    """
    Test initialize_levels_model_selection_multiseries when levels is None, 
    str or list when series is a dict.
    """
    series_as_dict = series.to_dict()
    forecaster = ForecasterAutoregMultiSeries(
                     regressor = Ridge(random_state=123),
                     lags      = 2
                 )
    
    levels = _initialize_levels_model_selection_multiseries(
                 forecaster = forecaster, 
                 series     = series_as_dict,
                 levels     = levels
             )
    
    assert levels == levels_expected<|MERGE_RESOLUTION|>--- conflicted
+++ resolved
@@ -38,19 +38,11 @@
     """
     levels = 5
     err_msg = re.escape(
-<<<<<<< HEAD
         ("`levels` must be a `list` of column names, a `str` of a column "
          "name or `None` when using a forecaster of type "
          "['ForecasterAutoregMultiSeries', 'ForecasterAutoregMultiSeriesCustom', "
          "'ForecasterRnn']. If the forecaster is of type "
          "`ForecasterAutoregMultiVariate`, this argument is ignored.")
-=======
-        ("`levels` must be a `list` of column names, a `str` of a column name or "
-         "`None` when using a forecaster of type ['ForecasterAutoregMultiSeries', "
-         "'ForecasterAutoregMultiSeriesCustom', 'ForecasterRnn']. If the forecaster "
-         "is of type `ForecasterAutoregMultiVariate`, this argument is ignored."
-         )
->>>>>>> e22803aa
     )
     with pytest.raises(TypeError, match = err_msg):
         _initialize_levels_model_selection_multiseries(
