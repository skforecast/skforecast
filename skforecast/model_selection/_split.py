################################################################################
#                     skforecast.model_selection._split                        #
#                                                                              #
# This work by skforecast team is licensed under the BSD 3-Clause License.     #
################################################################################
# coding=utf-8

from __future__ import annotations
from typing import Union, Any
from copy import deepcopy
<<<<<<< HEAD
from typing import Union, Optional, Any
import uuid
=======
>>>>>>> 42853db4
import warnings
import numpy as np
import pandas as pd
import itertools
import skforecast
from ..exceptions import IgnoredArgumentWarning


class BaseFold():
    """
    Base class for all Fold classes in skforecast. All fold classes should specify
    all the parameters that can be set at the class level in their ``__init__``.

    Parameters
    ----------
    steps : int, default None
        Number of observations used to be predicted in each fold. This is also commonly
        referred to as the forecast horizon or test size.
    initial_train_size : int, default None
        Number of observations used for initial training.
    window_size : int, default None
        Number of observations needed to generate the autoregressive predictors.
    differentiation : int, default None
        Number of observations to use for differentiation. This is used to extend the
        `last_window` as many observations as the differentiation order.
    refit : bool, int, default False
        Whether to refit the forecaster in each fold.

        - If `True`, the forecaster is refitted in each fold.
        - If `False`, the forecaster is trained only in the first fold.
        - If an integer, the forecaster is trained in the first fold and then refitted
          every `refit` folds.
    fixed_train_size : bool, default True
        Whether the training size is fixed or increases in each fold.
    gap : int, default 0
        Number of observations between the end of the training set and the start of the
        test set.
    skip_folds : int, list, default None
        Number of folds to skip.

        - If an integer, every 'skip_folds'-th is returned.
        - If a list, the indexes of the folds to skip.

        For example, if `skip_folds=3` and there are 10 folds, the returned folds are
        0, 3, 6, and 9. If `skip_folds=[1, 2, 3]`, the returned folds are 0, 4, 5, 6, 7,
        8, and 9.
    allow_incomplete_fold : bool, default True
        Whether to allow the last fold to include fewer observations than `steps`.
        If `False`, the last fold is excluded if it is incomplete.
    return_all_indexes : bool, default False
        Whether to return all indexes or only the start and end indexes of each fold.
    verbose : bool, default True
        Whether to print information about generated folds.

    Attributes
    ----------
    steps : int
        Number of observations used to be predicted in each fold. This is also commonly
        referred to as the forecast horizon or test size.
    initial_train_size : int
        Number of observations used for initial training.
    window_size : int
        Number of observations needed to generate the autoregressive predictors.
    differentiation : int
        Number of observations to use for differentiation. This is used to extend the
        `last_window` as many observations as the differentiation order.
    refit : bool, int
        Whether to refit the forecaster in each fold.
    fixed_train_size : bool
        Whether the training size is fixed or increases in each fold.
    gap : int
        Number of observations between the end of the training set and the start of the
        test set.
    skip_folds : int, list
        Number of folds to skip.
    allow_incomplete_fold : bool
        Whether to allow the last fold to include fewer observations than `steps`.
    return_all_indexes : bool
        Whether to return all indexes or only the start and end indexes of each fold.
    verbose : bool
        Whether to print information about generated folds.

    """

    def __init__(
        self,
        steps: int | None = None,
        initial_train_size: int | None = None,
        window_size: int | None = None,
        differentiation: int | None = None,
        refit: bool | int = False,
        fixed_train_size: bool = True,
        gap: int = 0,
        skip_folds: int | list[int] | None = None,
        allow_incomplete_fold: bool = True,
        return_all_indexes: bool = False,
        verbose: bool = True
    ) -> None:

        self._validate_params(
            cv_name               = type(self).__name__,
            steps                 = steps,
            initial_train_size    = initial_train_size,
            window_size           = window_size,
            differentiation       = differentiation,
            refit                 = refit,
            fixed_train_size      = fixed_train_size,
            gap                   = gap,
            skip_folds            = skip_folds,
            allow_incomplete_fold = allow_incomplete_fold,
            return_all_indexes    = return_all_indexes,
            verbose               = verbose
        )

        self.steps                 = steps
        self.initial_train_size    = initial_train_size
        self.window_size           = window_size
        self.differentiation       = differentiation
        self.refit                 = refit
        self.fixed_train_size      = fixed_train_size
        self.gap                   = gap
        self.skip_folds            = skip_folds
        self.allow_incomplete_fold = allow_incomplete_fold
        self.return_all_indexes    = return_all_indexes
        self.verbose               = verbose

    def _validate_params(
        self,
        cv_name: str,
        steps: int | None = None,
        initial_train_size: int | None = None,
        window_size: int | None = None,
        differentiation: int | None = None,
        refit: bool | int = False,
        fixed_train_size: bool = True,
        gap: int = 0,
        skip_folds: int | list[int] | None = None,
        allow_incomplete_fold: bool = True,
        return_all_indexes: bool = False,
        verbose: bool = True
    ) -> None: 
        """
        Validate all input parameters to ensure correctness.
        """

        if cv_name == "TimeSeriesFold":
            if not isinstance(steps, (int, np.integer)) or steps < 1:
                raise ValueError(
                    f"`steps` must be an integer greater than 0. Got {steps}."
                )
            if not isinstance(initial_train_size, (int, np.integer, type(None))):
                raise ValueError(
                    f"`initial_train_size` must be an integer greater than 0 or None. "
                    f"Got {initial_train_size}."
                )
            if initial_train_size is not None and initial_train_size < 1:
                raise ValueError(
                    f"`initial_train_size` must be an integer greater than 0 or None. "
                    f"Got {initial_train_size}."
                )
            if not isinstance(refit, (bool, int, np.integer)):
                raise TypeError(
                    f"`refit` must be a boolean or an integer equal or greater than 0. "
                    f"Got {refit}."
                )
            if isinstance(refit, (int, np.integer)) and not isinstance(refit, bool) and refit < 0:
                raise TypeError(
                    f"`refit` must be a boolean or an integer equal or greater than 0. "
                    f"Got {refit}."
                )
            if not isinstance(fixed_train_size, bool):
                raise TypeError(
                    f"`fixed_train_size` must be a boolean: `True`, `False`. "
                    f"Got {fixed_train_size}."
                )
            if not isinstance(gap, (int, np.integer)) or gap < 0:
                raise ValueError(
                    f"`gap` must be an integer greater than or equal to 0. Got {gap}."
                )
            if skip_folds is not None:
                if not isinstance(skip_folds, (int, np.integer, list, type(None))):
                    raise TypeError(
                        f"`skip_folds` must be an integer greater than 0, a list of "
                        f"integers or `None`. Got {skip_folds}."
                    )
                if isinstance(skip_folds, (int, np.integer)) and skip_folds < 1:
                    raise ValueError(
                        f"`skip_folds` must be an integer greater than 0, a list of "
                        f"integers or `None`. Got {skip_folds}."
                    )
                if isinstance(skip_folds, list) and any([x < 1 for x in skip_folds]):
                    raise ValueError(
                        f"`skip_folds` list must contain integers greater than or "
                        f"equal to 1. The first fold is always needed to train the "
                        f"forecaster. Got {skip_folds}."
                    ) 
            if not isinstance(allow_incomplete_fold, bool):
                raise TypeError(
                    f"`allow_incomplete_fold` must be a boolean: `True`, `False`. "
                    f"Got {allow_incomplete_fold}."
                )
            
        if cv_name == "OneStepAheadFold":
            if (
                not isinstance(initial_train_size, (int, np.integer))
                or initial_train_size < 1
            ):
                raise ValueError(
                    f"`initial_train_size` must be an integer greater than 0. "
                    f"Got {initial_train_size}."
                )
        
        if (
            not isinstance(window_size, (int, np.integer, pd.DateOffset, type(None)))
            or isinstance(window_size, (int, np.integer))
            and window_size < 1
        ):
            raise ValueError(
                f"`window_size` must be an integer greater than 0. Got {window_size}."
            )
        
        if not isinstance(return_all_indexes, bool):
            raise TypeError(
                f"`return_all_indexes` must be a boolean: `True`, `False`. "
                f"Got {return_all_indexes}."
            )
        if differentiation is not None:
            if not isinstance(differentiation, (int, np.integer)) or differentiation < 0:
                raise ValueError(
                    f"`differentiation` must be None or an integer greater than or "
                    f"equal to 0. Got {differentiation}."
                )
        if not isinstance(verbose, bool):
            raise TypeError(
                f"`verbose` must be a boolean: `True`, `False`. "
                f"Got {verbose}."
            )

    def _extract_index(
        self,
        X: pd.Series | pd.DataFrame | pd.Index | dict[str, pd.Series | pd.DataFrame]
    ) -> pd.Index:
        """
        Extracts and returns the index from the input data X.

        Parameters
        ----------
        X : pandas Series, pandas DataFrame, pandas Index, dict
            Time series data or index to split.

        Returns
        -------
        idx : pandas Index
            Index extracted from the input data.
        
        """

        if isinstance(X, (pd.Series, pd.DataFrame)):
            idx = X.index
        elif isinstance(X, dict):
            freqs = [s.index.freq for s in X.values() if s.index.freq is not None]
            if not freqs:
                raise ValueError("At least one series must have a frequency.")
            if not all(f == freqs[0] for f in freqs):
                raise ValueError(
                    "All series with frequency must have the same frequency."
                )
            min_idx = min([v.index[0] for v in X.values() if not v.empty])
            max_idx = max([v.index[-1] for v in X.values() if not v.empty])
            idx = pd.date_range(start=min_idx, end=max_idx, freq=freqs[0])
        else:
            idx = X
            
        return idx

    def set_params(
        self, 
        params: dict
    ) -> None:
        """
        Set the parameters of the Fold object. Before overwriting the current 
        parameters, the input parameters are validated to ensure correctness.

        Parameters
        ----------
        params : dict
            Dictionary with the parameters to set.
        
        Returns
        -------
        None
        
        """

        if not isinstance(params, dict):
            raise TypeError(
                f"`params` must be a dictionary. Got {type(params)}."
            )

        current_params = deepcopy(vars(self))
        unknown_params = set(params.keys()) - set(current_params.keys())
        if unknown_params:
            warnings.warn(
                f"Unknown parameters: {unknown_params}. They have been ignored.",
                IgnoredArgumentWarning
            )

        filtered_params = {k: v for k, v in params.items() if k in current_params}
        updated_params = {'cv_name': type(self).__name__, **current_params, **filtered_params}

        self._validate_params(**updated_params)
        for key, value in updated_params.items():
            setattr(self, key, value)

    def _get_style_repr_html(
        self, 
    ) -> tuple[str, str]:
        """
        Return style and unique_id for HTML representation.

        Parameters
        ----------
        None
        
        Returns
        -------
        style : str
            CSS style.
        unique_id : str
            Unique id for the HTML container.
        
        """

        unique_id = str(uuid.uuid4()).replace('-', '')
        background_color = "#f0f8ff"
        section_color = "#b3dbfd"

        style = f"""
        <style>
            .container-{unique_id} {{
                font-family: 'Arial', sans-serif;
                font-size: 0.9em;
                color: #333333;
                border: 1px solid #ddd;
                background-color: {background_color};
                padding: 5px 15px;
                border-radius: 8px;
                max-width: 600px;
                #margin: auto;
            }}
            .container-{unique_id} h2 {{
                font-size: 1.5em;
                color: #222222;
                border-bottom: 2px solid #ddd;
                padding-bottom: 5px;
                margin-bottom: 15px;
                margin-top: 5px;
            }}
            .container-{unique_id} details {{
                margin: 10px 0;
            }}
            .container-{unique_id} summary {{
                font-weight: bold;
                font-size: 1.1em;
                color: #000000;
                cursor: pointer;
                margin-bottom: 5px;
                background-color: {section_color};
                padding: 5px;
                border-radius: 5px;
            }}
            .container-{unique_id} summary:hover {{
                color: #000000;
                background-color: #e0e0e0;
            }}
            .container-{unique_id} ul {{
                font-family: 'Courier New', monospace;
                list-style-type: none;
                padding-left: 20px;
                margin: 10px 0;
                line-height: normal;
            }}
            .container-{unique_id} li {{
                margin: 5px 0;
                font-family: 'Courier New', monospace;
            }}
            .container-{unique_id} li strong {{
                font-weight: bold;
                color: #444444;
            }}
            .container-{unique_id} li::before {{
                content: "- ";
                color: #666666;
            }}
            .container-{unique_id} a {{
                color: #001633;
                text-decoration: none;
            }}
            .container-{unique_id} a:hover {{
                color: #359ccb; 
            }}
        </style>
        """
    
        return style, unique_id


class OneStepAheadFold(BaseFold):
    """
    Class to split time series data into train and test folds for one-step-ahead
    forecasting.

    Parameters
    ----------
    initial_train_size : int
        Number of observations used for initial training.
    window_size : int, default None
        Number of observations needed to generate the autoregressive predictors.
    differentiation : int, default None
        Number of observations to use for differentiation. This is used to extend the
        `last_window` as many observations as the differentiation order.
    return_all_indexes : bool, default False
        Whether to return all indexes or only the start and end indexes of each fold.
    verbose : bool, default True
        Whether to print information about generated folds.

    Attributes
    ----------
    initial_train_size : int
        Number of observations used for initial training.
    window_size : int
        Number of observations needed to generate the autoregressive predictors.
    differentiation : int 
        Number of observations to use for differentiation. This is used to extend the
        `last_window` as many observations as the differentiation order.
    return_all_indexes : bool
        Whether to return all indexes or only the start and end indexes of each fold.
    verbose : bool
        Whether to print information about generated folds.
    steps : Any
        This attribute is not used in this class. It is included for API consistency.
    fixed_train_size : Any
        This attribute is not used in this class. It is included for API consistency.
    gap : Any
        This attribute is not used in this class. It is included for API consistency.
    skip_folds : Any
        This attribute is not used in this class. It is included for API consistency.
    allow_incomplete_fold : Any
        This attribute is not used in this class. It is included for API consistency.
    refit : Any
        This attribute is not used in this class. It is included for API consistency.
    
    """

    def __init__(
        self,
        initial_train_size: int,
        window_size: int | None = None,
        differentiation: int | None = None,
        return_all_indexes: bool = False,
        verbose: bool = True
    ) -> None:
        
        super().__init__(
            initial_train_size = initial_train_size,
            window_size        = window_size,
            differentiation    = differentiation,
            return_all_indexes = return_all_indexes,
            verbose            = verbose
        )

    def __repr__(
        self
    ) -> str:
        """
        Information displayed when printed.
        """

        info = (
            f"{'=' * len(type(self).__name__)} \n"
            f"{type(self).__name__} \n"
            f"{'=' * len(type(self).__name__)} \n"
            f"Initial train size = {self.initial_train_size},\n"
            f"Window size        = {self.window_size},\n"
            f"Differentiation    = {self.differentiation},\n"
            f"Return all indexes = {self.return_all_indexes},\n"
            f"Verbose            = {self.verbose}\n"
        )
            
        return info
    
    def _repr_html_(self) -> str:
        """
        HTML representation of the object.
        The "General Information" section is expanded by default.
        """

        style, unique_id = self._get_style_repr_html()
        content = f"""
        <div class="container-{unique_id}">
            <h2>{type(self).__name__}</h2>
            <details open>
                <summary>General Information</summary>
                <ul>
                    <li><strong>Initial train size:</strong> {self.initial_train_size}</li>
                    <li><strong>Window size:</strong> {self.window_size}</li>
                    <li><strong>Differentiation:</strong> {self.differentiation}</li>
                    <li><strong>Return all indexes:</strong> {self.return_all_indexes}</li>
                </ul>
            </details>
            <p>
                <a href="https://skforecast.org/{skforecast.__version__}/api/model_selection.html#skforecast.model_selection._split.OneStepAheadFold">&#128712 <strong>API Reference</strong></a>
                &nbsp;&nbsp;
                <a href="https://skforecast.org/{skforecast.__version__}/faq/parameters-search-backtesting-vs-one-step-ahead.html">&#128462 <strong>User Guide</strong></a>
            </p>
        </div>
        """

        return style + content
    
    def split(
        self,
        X: pd.Series | pd.DataFrame | pd.Index | dict[str, pd.Series | pd.DataFrame],
        as_pandas: bool = False,
        externally_fitted: Any = None
    ) -> Union[list, pd.DataFrame]:
        """
        Split the time series data into train and test folds.

        Parameters
        ----------
        X : pandas Series, DataFrame, Index, or dictionary
            Time series data or index to split.
        as_pandas : bool, default False
            If True, the folds are returned as a DataFrame. This is useful to visualize
            the folds in a more interpretable way.
        externally_fitted : Any
            This argument is not used in this class. It is included for API consistency.
        
        Returns
        -------
        fold : list, pandas DataFrame
            A list of lists containing the indices (position) of the fold. The list
            contains 2 lists with the following information:

            - [train_start, train_end]: list with the start and end positions of the
            training set.
            - [test_start, test_end]: list with the start and end positions of the test
            set. These are the observations used to evaluate the forecaster.
        
            It is important to note that the returned values are the positions of the
            observations and not the actual values of the index, so they can be used to
            slice the data directly using iloc.

            If `as_pandas` is `True`, the folds are returned as a DataFrame with the
            following columns: 'fold', 'train_start', 'train_end', 'test_start', 'test_end'.

            Following the python convention, the start index is inclusive and the end
            index is exclusive. This means that the last index is not included in the
            slice.
        
        """

        if not isinstance(X, (pd.Series, pd.DataFrame, pd.Index, dict)):
            raise TypeError(
                f"X must be a pandas Series, DataFrame, Index or a dictionary. "
                f"Got {type(X)}."
            )

        index = self._extract_index(X)
        fold = [
            [0, self.initial_train_size],
            [self.initial_train_size, len(X)],
            True
        ]

        if self.verbose:
            self._print_info(index=index, fold=fold)

        if self.return_all_indexes:
            fold = [
                [range(fold[0][0], fold[0][1])],
                [range(fold[1][0], fold[1][1])],
                fold[2]
            ]

        if as_pandas:
            if not self.return_all_indexes:
                fold = pd.DataFrame(
                    data = [list(itertools.chain(*fold[:-1])) + [fold[-1]]],
                    columns = [
                        'train_start',
                        'train_end',
                        'test_start',
                        'test_end',
                        'fit_forecaster'
                    ],
                )
            else:
                fold = pd.DataFrame(
                    data = [fold],
                    columns = [
                        'train_index',
                        'test_index',
                        'fit_forecaster'
                    ],
                )
            fold.insert(0, 'fold', range(len(fold)))

        return fold

    def _print_info(
        self,
        index: pd.Index,
        fold: list[list[int]]
    ) -> None:
        """
        Print information about folds.

        Parameters
        ----------
        index : pandas Index
            Index of the time series data.
        fold : list
            A list of lists containing the indices (position) of the fold.

        Returns
        -------
        None

        """

        if self.differentiation is None:
            differentiation = 0
        else:
            differentiation = self.differentiation

        initial_train_size = self.initial_train_size - differentiation
        test_length = len(index) - (initial_train_size + differentiation)

        print("Information of folds")
        print("--------------------")
        print(
            f"Number of observations in train: {initial_train_size}"
        )
        if self.differentiation is not None:
            print(
                f"    First {differentiation} observation/s in training set "
                f"are used for differentiation"
            )
        print(
            f"Number of observations in test: {test_length}"
        )
        
        training_start = index[fold[0][0] + differentiation]
        training_end = index[fold[0][-1]]
        test_start  = index[fold[1][0]]
        test_end    = index[fold[1][-1] - 1]
        
        print(
            f"Training : {training_start} -- {training_end} (n={initial_train_size})"
        )
        print(
            f"Test     : {test_start} -- {test_end} (n={test_length})"
        )
        print("")


class TimeSeriesFold(BaseFold):
    """
    Class to split time series data into train and test folds. 
    When used within a backtesting or hyperparameter search, the arguments
    'initial_train_size', 'window_size' and 'differentiation' are not required
    as they are automatically set by the backtesting or hyperparameter search
    functions.

    Parameters
    ----------
    steps : int
        Number of observations used to be predicted in each fold. This is also commonly
        referred to as the forecast horizon or test size.
    initial_train_size : int, default None
        Number of observations used for initial training. If `None` or 0, the initial
        forecaster is not trained in the first fold.
    window_size : int, default None
        Number of observations needed to generate the autoregressive predictors.
    differentiation : int, default None
        Number of observations to use for differentiation. This is used to extend the
        `last_window` as many observations as the differentiation order.
    refit : bool, int, default False
        Whether to refit the forecaster in each fold.

        - If `True`, the forecaster is refitted in each fold.
        - If `False`, the forecaster is trained only in the first fold.
        - If an integer, the forecaster is trained in the first fold and then refitted
          every `refit` folds.
    fixed_train_size : bool, default True
        Whether the training size is fixed or increases in each fold.
    gap : int, default 0
        Number of observations between the end of the training set and the start of the
        test set.
    skip_folds : int, list, default None
        Number of folds to skip.

        - If an integer, every 'skip_folds'-th is returned.
        - If a list, the indexes of the folds to skip.

        For example, if `skip_folds=3` and there are 10 folds, the returned folds are
        0, 3, 6, and 9. If `skip_folds=[1, 2, 3]`, the returned folds are 0, 4, 5, 6, 7,
        8, and 9.
    allow_incomplete_fold : bool, default True
        Whether to allow the last fold to include fewer observations than `steps`.
        If `False`, the last fold is excluded if it is incomplete.
    return_all_indexes : bool, default False
        Whether to return all indexes or only the start and end indexes of each fold.
    verbose : bool, default True
        Whether to print information about generated folds.

    Attributes
    ----------
    steps : int
        Number of observations used to be predicted in each fold. This is also commonly
        referred to as the forecast horizon or test size.
    initial_train_size : int
        Number of observations used for initial training. If `None` or 0, the initial
        forecaster is not trained in the first fold.
    window_size : int
        Number of observations needed to generate the autoregressive predictors.
    differentiation : int
        Number of observations to use for differentiation. This is used to extend the
        `last_window` as many observations as the differentiation order.
    refit : bool, int
        Whether to refit the forecaster in each fold.
    fixed_train_size : bool
        Whether the training size is fixed or increases in each fold.
    gap : int
        Number of observations between the end of the training set and the start of the
        test set.
    skip_folds : int, list
        Number of folds to skip.
    allow_incomplete_fold : bool
        Whether to allow the last fold to include fewer observations than `steps`.
    return_all_indexes : bool
        Whether to return all indexes or only the start and end indexes of each fold.
    verbose : bool
        Whether to print information about generated folds.

    Notes
    -----
    Returned values are the positions of the observations and not the actual values of
    the index, so they can be used to slice the data directly using iloc. For example,
    if the input series is `X = [10, 11, 12, 13, 14, 15, 16, 17, 18, 19]`, the 
    `initial_train_size = 3`, `window_size = 2`, `steps = 4`, and `gap = 1`,
    the output of the first fold will: [[0, 3], [1, 3], [3, 8], [4, 8], True].

    The first list `[0, 3]` indicates that the training set goes from the first to the
    third observation. The second list `[1, 3]` indicates that the last window seen by
    the forecaster during training goes from the second to the third observation. The
    third list `[3, 8]` indicates that the test set goes from the fourth to the eighth
    observation. The fourth list `[4, 8]` indicates that the test set including the gap
    goes from the fifth to the eighth observation. The boolean `False` indicates that the
    forecaster should not be trained in this fold.

    Following the python convention, the start index is inclusive and the end index is
    exclusive. This means that the last index is not included in the slice.

    """

    def __init__(
        self,
        steps: int,
        initial_train_size: int | None = None,
        window_size: int | None = None,
        differentiation: int | None = None,
        refit: bool | int = False,
        fixed_train_size: bool = True,
        gap: int = 0,
        skip_folds: int | list[int] | None = None,
        allow_incomplete_fold: bool = True,
        return_all_indexes: bool = False,
        verbose: bool = True
    ) -> None:
        
        super().__init__(
            steps                 = steps,
            initial_train_size    = initial_train_size,
            window_size           = window_size,
            differentiation       = differentiation,
            refit                 = refit,
            fixed_train_size      = fixed_train_size,
            gap                   = gap,
            skip_folds            = skip_folds,
            allow_incomplete_fold = allow_incomplete_fold,
            return_all_indexes    = return_all_indexes,
            verbose               = verbose
        )

    def __repr__(
        self
    ) -> str:
        """
        Information displayed when printed.
        """

        info = (
            f"{'=' * len(type(self).__name__)} \n"
            f"{type(self).__name__} \n"
            f"{'=' * len(type(self).__name__)} \n"
            f"Initial train size    = {self.initial_train_size},\n"
            f"Steps                 = {self.steps},\n"
            f"Window size           = {self.window_size},\n"
            f"Differentiation       = {self.differentiation},\n"
            f"Refit                 = {self.refit},\n"
            f"Fixed train size      = {self.fixed_train_size},\n"
            f"Gap                   = {self.gap},\n"
            f"Skip folds            = {self.skip_folds},\n"
            f"Allow incomplete fold = {self.allow_incomplete_fold},\n"
            f"Return all indexes    = {self.return_all_indexes},\n"
            f"Verbose               = {self.verbose}\n"
        )

        return info
    
    def _repr_html_(self) -> str:
        """
        HTML representation of the object.
        The "General Information" section is expanded by default.
        """

        style, unique_id = self._get_style_repr_html()
        content = f"""
        <div class="container-{unique_id}">
            <h2>{type(self).__name__}</h2>
            <details open>
                <summary>General Information</summary>
                <ul>
                    <li><strong>Initial train size:</strong> {self.initial_train_size}</li>
                    <li><strong>Steps:</strong> {self.steps}</li>
                    <li><strong>Window size:</strong> {self.window_size}</li>
                    <li><strong>Differentiation:</strong> {self.differentiation}</li>
                    <li><strong>Refit:</strong> {self.refit}</li>
                    <li><strong>Fixed train size:</strong> {self.fixed_train_size}</li>
                    <li><strong>Gap:</strong> {self.gap}</li>
                    <li><strong>Skip folds:</strong> {self.skip_folds}</li>
                    <li><strong>Allow incomplete fold:</strong> {self.allow_incomplete_fold}</li>
                    <li><strong>Return all indexes:</strong> {self.return_all_indexes}</li>
                </ul>
            </details>
            <p>
                <a href="https://skforecast.org/{skforecast.__version__}/api/model_selection.html#skforecast.model_selection._split.TimeSeriesFold">&#128712 <strong>API Reference</strong></a>
                &nbsp;&nbsp;
                <a href="https://skforecast.org/{skforecast.__version__}/user_guides/backtesting.html#timeseriesfold">&#128462 <strong>User Guide</strong></a>
            </p>
        </div>
        """
        
        return style + content

    def split(
        self,
        X: pd.Series | pd.DataFrame | pd.Index | dict[str, pd.Series | pd.DataFrame],
        as_pandas: bool = False
    ) -> Union[list, pd.DataFrame]:
        """
        Split the time series data into train and test folds.

        Parameters
        ----------
        X : pandas Series, pandas DataFrame, pandas Index, dict
            Time series data or index to split.
        as_pandas : bool, default False
            If True, the folds are returned as a DataFrame. This is useful to visualize
            the folds in a more interpretable way.

        Returns
        -------
        folds : list, pandas DataFrame
            A list of lists containing the indices (position) for each fold. Each list
            contains 4 lists and a boolean with the following information:

            - [train_start, train_end]: list with the start and end positions of the
            training set.
            - [last_window_start, last_window_end]: list with the start and end positions
            of the last window seen by the forecaster during training. The last window
            is used to generate the lags use as predictors. If `differentiation` is
            included, the interval is extended as many observations as the
            differentiation order. If the argument `window_size` is `None`, this list is
            empty.
            - [test_start, test_end]: list with the start and end positions of the test
            set. These are the observations used to evaluate the forecaster.
            - [test_start_with_gap, test_end_with_gap]: list with the start and end
            positions of the test set including the gap. The gap is the number of
            observations between the end of the training set and the start of the test
            set.
            - fit_forecaster: boolean indicating whether the forecaster should be fitted
            in this fold.

            It is important to note that the returned values are the positions of the
            observations and not the actual values of the index, so they can be used to
            slice the data directly using iloc.

            If `as_pandas` is `True`, the folds are returned as a DataFrame with the
            following columns: 'fold', 'train_start', 'train_end', 'last_window_start',
            'last_window_end', 'test_start', 'test_end', 'test_start_with_gap',
            'test_end_with_gap', 'fit_forecaster'.

            Following the python convention, the start index is inclusive and the end
            index is exclusive. This means that the last index is not included in the
            slice.

        """

        if not isinstance(X, (pd.Series, pd.DataFrame, pd.Index, dict)):
            raise TypeError(
                f"X must be a pandas Series, DataFrame, Index or a dictionary. "
                f"Got {type(X)}."
            )
        
        if isinstance(self.window_size, pd.tseries.offsets.DateOffset):
            # Calculate the window_size in steps. This is not a exact calculation
            # because the offset follows the calendar rules and the distance between
            # two dates may not be constant.
            first_valid_index = X.index[-1] - self.window_size
            try:
                window_size_idx_start = X.index.get_loc(first_valid_index)
                window_size_idx_end = X.index.get_loc(X.index[-1])
                self.window_size = window_size_idx_end - window_size_idx_start
            except KeyError:
                raise ValueError(
                    f"The length of `X` ({len(X)}), must be greater than or equal "
                    f"to the window size ({self.window_size}). Try to decrease the "
                    f"size of the offset (forecaster.offset), or increase the "
                    f"size of `y`."
                )
        
        if self.initial_train_size is None:
            if self.window_size is None:
                raise ValueError(
                    "To use split method when `initial_train_size` is None, "
                    "`window_size` must be an integer greater than 0. "
                    "Although no initial training is done and all data is used to "
                    "evaluate the model, the first `window_size` observations are "
                    "needed to create the initial predictors. Got `window_size` = None."
                )
            if self.refit:
                raise ValueError(
                    "`refit` is only allowed when `initial_train_size` is not `None`. "
                    "Set `refit` to `False` if you want to use `initial_train_size = None`."
                )
            externally_fitted = True
            self.initial_train_size = self.window_size  # Reset to None later
        else:
            if self.window_size is None:
                warnings.warn(
                    "Last window cannot be calculated because `window_size` is None."
                )
            externally_fitted = False

        index = self._extract_index(X)
        idx = range(len(index))
        folds = []
        i = 0
        last_fold_excluded = False

        if len(index) < self.initial_train_size + self.steps:
            raise ValueError(
                f"The time series must have at least `initial_train_size + steps` "
                f"observations. Got {len(index)} observations."
            )

        while self.initial_train_size + (i * self.steps) + self.gap < len(index):

            if self.refit:
                # If `fixed_train_size` the train size doesn't increase but moves by 
                # `steps` positions in each iteration. If `False`, the train size
                # increases by `steps` in each iteration.
                train_iloc_start = i * (self.steps) if self.fixed_train_size else 0
                train_iloc_end = self.initial_train_size + i * (self.steps)
                test_iloc_start = train_iloc_end
            else:
                # The train size doesn't increase and doesn't move.
                train_iloc_start = 0
                train_iloc_end = self.initial_train_size
                test_iloc_start = self.initial_train_size + i * (self.steps)
            
            if self.window_size is not None:
                last_window_iloc_start = test_iloc_start - self.window_size
            test_iloc_end = test_iloc_start + self.gap + self.steps
        
            partitions = [
                idx[train_iloc_start : train_iloc_end],
                idx[last_window_iloc_start : test_iloc_start] if self.window_size is not None else [],
                idx[test_iloc_start : test_iloc_end],
                idx[test_iloc_start + self.gap : test_iloc_end]
            ]
            folds.append(partitions)
            i += 1

        if not self.allow_incomplete_fold and len(folds[-1][3]) < self.steps:
            folds = folds[:-1]
            last_fold_excluded = True

        # Replace partitions inside folds with length 0 with `None`
        folds = [
            [partition if len(partition) > 0 else None for partition in fold] 
             for fold in folds
        ]

        # Create a flag to know whether to train the forecaster
        if self.refit == 0:
            self.refit = False
            
        if isinstance(self.refit, bool):
            fit_forecaster = [self.refit] * len(folds)
            fit_forecaster[0] = True
        else:
            fit_forecaster = [False] * len(folds)
            for i in range(0, len(fit_forecaster), self.refit): 
                fit_forecaster[i] = True
        
        for i in range(len(folds)): 
            folds[i].append(fit_forecaster[i])
            if fit_forecaster[i] is False:
                folds[i][0] = folds[i - 1][0]

        index_to_skip = []
        if self.skip_folds is not None:
            if isinstance(self.skip_folds, (int, np.integer)) and self.skip_folds > 0:
                index_to_keep = np.arange(0, len(folds), self.skip_folds)
                index_to_skip = np.setdiff1d(np.arange(0, len(folds)), index_to_keep, assume_unique=True)
                index_to_skip = [int(x) for x in index_to_skip]  # Required since numpy 2.0
            if isinstance(self.skip_folds, list):
                index_to_skip = [i for i in self.skip_folds if i < len(folds)]        
        
        if self.verbose:
            self._print_info(
                index              = index,
                folds              = folds,
                externally_fitted  = externally_fitted,
                last_fold_excluded = last_fold_excluded,
                index_to_skip      = index_to_skip
            )

        folds = [fold for i, fold in enumerate(folds) if i not in index_to_skip]
        if not self.return_all_indexes:
            # +1 to prevent iloc pandas from deleting the last observation
            folds = [
                [[fold[0][0], fold[0][-1] + 1], 
                 [fold[1][0], fold[1][-1] + 1] if self.window_size is not None else [],
                 [fold[2][0], fold[2][-1] + 1],
                 [fold[3][0], fold[3][-1] + 1],
                 fold[4]] 
                for fold in folds
            ]

        if externally_fitted:
            self.initial_train_size = None
            folds[0][4] = False

        if as_pandas:
            if self.window_size is None:
                for fold in folds:
                    fold[1] = [None, None]

            if not self.return_all_indexes:
                folds = pd.DataFrame(
                    data = [list(itertools.chain(*fold[:-1])) + [fold[-1]] for fold in folds],
                    columns = [
                        'train_start',
                        'train_end',
                        'last_window_start',
                        'last_window_end',
                        'test_start',
                        'test_end',
                        'test_start_with_gap',
                        'test_end_with_gap',
                        'fit_forecaster'
                    ],
                )
            else:
                folds = pd.DataFrame(
                    data = folds,
                    columns = [
                        'train_index',
                        'last_window_index',
                        'test_index',
                        'test_index_with_gap',
                        'fit_forecaster'
                    ],
                )
            folds.insert(0, 'fold', range(len(folds)))

        return folds

    def _print_info(
        self,
        index: pd.Index,
        folds: list[list[int]],
        externally_fitted: bool,
        last_fold_excluded: bool,
        index_to_skip: list[int]
    ) -> None:
        """
        Print information about folds.

        Parameters
        ----------
        index : pandas Index
            Index of the time series data.
        folds : list
            A list of lists containing the indices (position) for each fold.
        externally_fitted : bool
            Whether an already trained forecaster is to be used.
        last_fold_excluded : bool
            Whether the last fold has been excluded because it was incomplete.
        index_to_skip : list
            Number of folds skipped.

        Returns
        -------
        None
        
        """

        print("Information of folds")
        print("--------------------")
        if externally_fitted:
            print(
                f"An already trained forecaster is to be used. Window size: "
                f"{self.window_size}"
            )
        else:
            if self.differentiation is None:
                print(
                    f"Number of observations used for initial training: "
                    f"{self.initial_train_size}"
                )
            else:
                print(
                    f"Number of observations used for initial training: "
                    f"{self.initial_train_size - self.differentiation}"
                )
                print(
                    f"    First {self.differentiation} observation/s in training sets "
                    f"are used for differentiation"
                )
        print(
            f"Number of observations used for backtesting: "
            f"{len(index) - self.initial_train_size}"
        )
        print(f"    Number of folds: {len(folds)}")
        print(
            f"    Number skipped folds: "
            f"{len(index_to_skip)} {index_to_skip if index_to_skip else ''}"
        )
        print(f"    Number of steps per fold: {self.steps}")
        print(
            f"    Number of steps to exclude between last observed data "
            f"(last window) and predictions (gap): {self.gap}"
        )
        if last_fold_excluded:
            print("    Last fold has been excluded because it was incomplete.")
        if len(folds[-1][3]) < self.steps:
            print(f"    Last fold only includes {len(folds[-1][3])} observations.")
        print("")

        if self.differentiation is None:
            differentiation = 0
        else:
            differentiation = self.differentiation
        
        for i, fold in enumerate(folds):
            is_fold_skipped   = i in index_to_skip
            has_training      = fold[-1] if i != 0 else True
            training_start    = (
                index[fold[0][0] + differentiation] if fold[0] is not None else None
            )
            training_end      = index[fold[0][-1]] if fold[0] is not None else None
            training_length   = (
                len(fold[0]) - differentiation if fold[0] is not None else 0
            )
            validation_start  = index[fold[3][0]]
            validation_end    = index[fold[3][-1]]
            validation_length = len(fold[3])

            print(f"Fold: {i}")
            if is_fold_skipped:
                print("    Fold skipped")
            elif not externally_fitted and has_training:
                print(
                    f"    Training:   {training_start} -- {training_end}  "
                    f"(n={training_length})"
                )
                print(
                    f"    Validation: {validation_start} -- {validation_end}  "
                    f"(n={validation_length})"
                )
            else:
                print("    Training:   No training in this fold")
                print(
                    f"    Validation: {validation_start} -- {validation_end}  "
                    f"(n={validation_length})"
                )

        print("")<|MERGE_RESOLUTION|>--- conflicted
+++ resolved
@@ -6,13 +6,9 @@
 # coding=utf-8
 
 from __future__ import annotations
-from typing import Union, Any
+from typing import Union, Optional, Any
 from copy import deepcopy
-<<<<<<< HEAD
-from typing import Union, Optional, Any
 import uuid
-=======
->>>>>>> 42853db4
 import warnings
 import numpy as np
 import pandas as pd
