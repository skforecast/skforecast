--- conflicted
+++ resolved
@@ -512,11 +512,7 @@
     forecasters_uni = [
         "ForecasterRecursive",
         "ForecasterDirect",
-<<<<<<< HEAD
-        "ForecasterRecursiveClassifier",
-=======
         "ForecasterRecursiveClassifier"
->>>>>>> 2b964b53
     ]
     forecasters_multi_no_dict = [
         "ForecasterDirectMultiVariate",
