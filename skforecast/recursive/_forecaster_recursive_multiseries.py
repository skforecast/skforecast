################################################################################
#                         ForecasterRecursiveMultiSeries                       #
#                                                                              #
# This work by skforecast team is licensed under the BSD 3-Clause License.     #
################################################################################
# coding=utf-8

from __future__ import annotations
from typing import Callable
import warnings
import sys
import numpy as np
import pandas as pd
import inspect
from copy import copy, deepcopy
import sklearn
from sklearn.exceptions import NotFittedError
from sklearn.pipeline import Pipeline
from sklearn.base import clone
from sklearn.preprocessing import OneHotEncoder, OrdinalEncoder

import skforecast
from ..base import ForecasterBase
from ..exceptions import (
    DataTransformationWarning,
    IgnoredArgumentWarning,
    MissingValuesWarning,
    UnknownLevelWarning
)
from ..utils import (
    initialize_lags,
    initialize_window_features,
    initialize_weights,
    initialize_transformer_series,
    initialize_differentiator_multiseries,
    check_select_fit_kwargs,
    check_preprocess_series,
    check_preprocess_exog_multiseries,
    align_series_and_exog_multiseries,
    prepare_levels_multiseries,
    preprocess_levels_self_last_window_multiseries,
    prepare_residuals_multiseries,
    get_exog_dtypes,
    check_exog_dtypes,
    check_predict_input,
    check_interval,
    preprocess_last_window,
    expand_index,
    transform_numpy,
    transform_series,
    transform_dataframe,
    set_skforecast_warnings
)
from ..preprocessing import TimeSeriesDifferentiator
from ..preprocessing import QuantileBinner
from ..model_selection._utils import _extract_data_folds_multiseries


class ForecasterRecursiveMultiSeries(ForecasterBase):
    """
    This class turns any regressor compatible with the scikit-learn API into a
    recursive autoregressive (multi-step) forecaster for multiple series.
    
    Parameters
    ----------
    regressor : regressor or pipeline compatible with the scikit-learn API
        An instance of a regressor or pipeline compatible with the scikit-learn API.
    lags : int, list, numpy ndarray, range, default None
        Lags used as predictors. Index starts at 1, so lag 1 is equal to t-1.
    
        - `int`: include lags from 1 to `lags` (included).
        - `list`, `1d numpy ndarray` or `range`: include only lags present in 
        `lags`, all elements must be int.
        - `None`: no lags are included as predictors. 
    window_features : object, list, default None
        Instance or list of instances used to create window features. Window features
        are created from the original time series and are included as predictors.
    encoding : str, None, default 'ordinal'
        Encoding used to identify the different series. 
        
        - If `'ordinal'`, a single column is created with integer values from 0 
        to n_series - 1. 
        - If `'ordinal_category'`, a single column is created with integer 
        values from 0 to n_series - 1 and the column is transformed into 
        pandas.category dtype so that it can be used as a categorical variable. 
        - If `'onehot'`, a binary column is created for each series.
        - If None, no column is created to identify the series. Internally, the
        series are identified as an integer from 0 to n_series - 1, but no column
        is created in the training matrices.
        **Changed to 'ordinal' in version 0.14.0**
    transformer_series : transformer (preprocessor), dict, default None
        An instance of a transformer (preprocessor) compatible with the scikit-learn
        preprocessing API with methods: fit, transform, fit_transform and 
        inverse_transform. Transformation is applied to each `series` before training 
        the forecaster. ColumnTransformers are not allowed since they do not have 
        inverse_transform method.

        - If single transformer: it is cloned and applied to all series. 
        - If `dict` of transformers: a different transformer can be used for each series.
    transformer_exog : transformer, default None
        An instance of a transformer (preprocessor) compatible with the scikit-learn
        preprocessing API. The transformation is applied to `exog` before training the
        forecaster. `inverse_transform` is not available when using ColumnTransformers.
    weight_func : Callable, dict, default None
        Function that defines the individual weights for each sample based on the
        index. For example, a function that assigns a lower weight to certain dates. 
        Ignored if `regressor` does not have the argument `sample_weight` in its 
        `fit` method. See Notes section for more details on the use of the weights.

        - If single function: it is applied to all series. 
        - If `dict` {'series_column_name' : Callable}: a different function can be
        used for each series, a weight of 1 is given to all series not present in 
        `weight_func`.
    series_weights : dict, default None
        Weights associated with each series {'series_column_name' : float}. It is only
        applied if the `regressor` used accepts `sample_weight` in its `fit` method. 
        See Notes section for more details on the use of the weights.

        - If a `dict` is provided, a weight of 1 is given to all series not present
        in `series_weights`.
        - If `None`, all levels have the same weight.
    differentiation : int, dict, default None
        Order of differencing applied to the time series before training the forecaster.
        The order of differentiation is the numberof times the differencing operation 
        is applied to a time series. Differencing involves computing the differences 
        between consecutive data points in the series. Before returning a prediction, 
        the differencing operation is reversed.
        
        - If `int`, the same order of differentiation is applied to all series.
        - If `dict`, a different order of differentiation (including None) can 
        be used for each series. The keys must be the names of the series used
        to fit the forecaster. If a series is not present in the dictionary, no
        differencing is applied.
        - If `None`, no differencing is applied.
    dropna_from_series : bool, default False
        Determine whether NaN detected in the training matrices will be dropped.

        - If `True`, drop NaNs in X_train and same rows in y_train.
        - If `False`, leave NaNs in X_train and warn the user.
        **New in version 0.12.0**
    fit_kwargs : dict, default None
        Additional arguments to be passed to the `fit` method of the regressor.
    forecaster_id : str, int, default None
        Name used as an identifier of the forecaster.
    
    Attributes
    ----------
    regressor : regressor or pipeline compatible with the scikit-learn API
        An instance of a regressor or pipeline compatible with the scikit-learn API.
    lags : numpy ndarray
        Lags used as predictors.
    lags_names : list
        Names of the lags used as predictors.
    max_lag : int
        Maximum lag included in `lags`.
    window_features : list
        Class or list of classes used to create window features.
    window_features_names : list
        Names of the window features to be included in the `X_train` matrix.
    window_features_class_names : list
        Names of the classes used to create the window features.
    max_size_window_features : int
        Maximum window size required by the window features.
    window_size : int
        The window size needed to create the predictors. It is calculated as the 
        maximum value between `max_lag` and `max_size_window_features`. If 
        differentiation is used, `window_size` is increased by n units equal to 
        the order of differentiation so that predictors can be generated correctly.
    encoding : str
        Encoding used to identify the different series. 
        
        - If `'ordinal'`, a single column is created with integer values from 0 
        to n_series - 1. 
        - If `'ordinal_category'`, a single column is created with integer 
        values from 0 to n_series - 1 and the column is transformed into 
        pandas.category dtype so that it can be used as a categorical variable. 
        - If `'onehot'`, a binary column is created for each series.
        - If None, no column is created to identify the series. Internally, the
        series are identified as an integer from 0 to n_series - 1, but no column
        is created in the training matrices.
        **Changed to 'ordinal' in version 0.14.0**
    encoder : sklearn.preprocessing
        Scikit-learn preprocessing encoder used to encode the series.
        **New in version 0.12.0**
    encoding_mapping_ : dict
        Mapping of the encoding used to identify the different series.
    transformer_series : transformer (preprocessor), dict
        An instance of a transformer (preprocessor) compatible with the scikit-learn
        preprocessing API with methods: fit, transform, fit_transform and 
        inverse_transform. Transformation is applied to each `series` before training 
        the forecaster. ColumnTransformers are not allowed since they do not have 
        inverse_transform method.

        - If single transformer: it is cloned and applied to all series. 
        - If `dict` of transformers: a different transformer can be used for each series.
    transformer_series_ : dict
        Dictionary with the transformer for each series. It is created cloning the 
        objects in `transformer_series` and is used internally to avoid overwriting.
    transformer_exog : transformer (preprocessor)
        An instance of a transformer (preprocessor) compatible with the scikit-learn
        preprocessing API. The transformation is applied to `exog` before training the
        forecaster. `inverse_transform` is not available when using ColumnTransformers.
    weight_func : Callable, dict
        Function that defines the individual weights for each sample based on the
        index. For example, a function that assigns a lower weight to certain dates. 
        Ignored if `regressor` does not have the argument `sample_weight` in its 
        `fit` method. See Notes section for more details on the use of the weights.

        - If single function: it is applied to all series. 
        - If `dict` {'series_column_name' : Callable}: a different function can be
        used for each series, a weight of 1 is given to all series not present 
        in `weight_func`.
    weight_func_ : dict
        Dictionary with the `weight_func` for each series. It is created cloning the 
        objects in `weight_func` and is used internally to avoid overwriting.
    source_code_weight_func : str, dict
        Source code of the custom function(s) used to create weights.
    series_weights : dict
        Weights associated with each series {'series_column_name' : float}. It is only
        applied if the `regressor` used accepts `sample_weight` in its `fit` method. 
        See Notes section for more details on the use of the weights.

        - If a `dict` is provided, a weight of 1 is given to all series not present
        in `series_weights`.
        - If `None`, all levels have the same weight.
    series_weights_ : dict
        Weights associated with each series. It is created as a clone of `series_weights`
        and is used internally to avoid overwriting.
    differentiation : int, dict
        The order of differencing applied to the time series prior to training the 
        forecaster.
    differentiation_max : int
        Maximum order of differentiation.
    differentiator : TimeSeriesDifferentiator, dict
        Skforecast object (or dict of objects) used to differentiate the time series.
    differentiator_ : dict
        Dictionary with the `differentiator` for each series. It is created cloning the
        objects in `differentiator` and is used internally to avoid overwriting.
    binner : dict
        Dictionary of `skforecast.preprocessing.QuantileBinner` used to discretize
        residuals of each series into k bins according to the predicted values associated
        with each residual.
        **New in version 0.15.0**
    binner_intervals_ : dict
        Intervals used to discretize residuals into k bins according to the predicted
        values associated with each residual.
        **New in version 0.15.0**
    binner_kwargs : dict
        Additional arguments to pass to the `QuantileBinner` used to discretize 
        the residuals into k bins according to the predicted values associated 
        with each residual. Available arguments are: `n_bins`, `method`, `subsample`,
        `random_state` and `dtype`. Argument `method` is passed internally to the
        fucntion `numpy.percentile`.
        **New in version 0.14.0**
    dropna_from_series : bool
        Determine whether NaN detected in the training matrices will be dropped.
    last_window_ : dict
        Last window of training data for each series. It stores the values 
        needed to predict the next `step` immediately after the training data. 
        These values are stored in the original scale of the time series before 
        undergoing any transformations or differentiation. When `differentiation` 
        parameter is specified, the dimensions of the `last_window_` are expanded 
        as many values as the order of differentiation. For example, if 
        `lags` = 7 and `differentiation` = 1, `last_window_` will have 8 values.
    index_type_ : type
        Type of index of the input used in training.
    index_freq_ : str
        Frequency of Index of the input used in training.
    training_range_: dict
        First and last values of index of the data used during training for each 
        series.
    series_names_in_ : list
        Names of the series (levels) provided by the user during training.
    exog_in_ : bool
        If the forecaster has been trained using exogenous variable/s.
    exog_names_in_ : list
        Names of the exogenous variables used during training.
    exog_type_in_ : type
        Type of exogenous data (pandas Series, DataFrame or dict) used in training.
    exog_dtypes_in_ : dict
        Type of each exogenous variable/s used in training. If `transformer_exog` 
        is used, the dtypes are calculated before the transformation.
    X_train_series_names_in_ : list
        Names of the series (levels) included in the matrix `X_train` created
        internally for training. It can be different from `series_names_in_` if
        some series are dropped during the training process because of NaNs or 
        because they are not present in the training period.
    X_train_window_features_names_out_ : list
        Names of the window features included in the matrix `X_train` created
        internally for training.
    X_train_exog_names_out_ : list
        Names of the exogenous variables included in the matrix `X_train` created
        internally for training. It can be different from `exog_names_in_` if
        some exogenous variables are transformed during the training process.
    X_train_features_names_out_ : list
        Names of columns of the matrix created internally for training.
    fit_kwargs : dict
        Additional arguments to be passed to the `fit` method of the regressor.
    in_sample_residuals_ : dict
        Residuals of the model when predicting training data. Only stored up to
        1000 values in the form `{level: residuals}`. If `transformer_series` 
        is not `None`, residuals are stored in the transformed scale.
    in_sample_residuals_by_bin_ : dict
        In sample residuals binned according to the predicted value each residual
        is associated with. If `transformer_y` is not `None`, residuals are stored
        in the transformed scale. If `differentiation` is not `None`, residuals are
        stored after differentiation. The number of residuals stored per bin is
        limited to `10_000 // self.binner.n_bins_`.
        **New in version 0.15.0**
    out_sample_residuals_ : dict
        Residuals of the model when predicting non-training data. Only stored
        up to 1000 values in the form `{level: residuals}`. If `transformer_series` 
        is not `None`, residuals are assumed to be in the transformed scale. Use 
        `set_out_sample_residuals()` method to set values.
    out_sample_residuals_by_bin_ : dict
        Out of sample residuals binned according to the predicted value each residual
        is associated with. If `transformer_y` is not `None`, residuals are stored
        in the transformed scale. If `differentiation` is not `None`, residuals are
        stored after differentiation. The number of residuals stored per bin is
        limited to `10_000 // self.binner.n_bins_`.
        **New in version 0.15.0**
    creation_date : str
        Date of creation.
    is_fitted : bool
        Tag to identify if the regressor has been fitted (trained).
    fit_date : str
        Date of last fit.
    skforecast_version : str
        Version of skforecast library used to create the forecaster.
    python_version : str
        Version of python used to create the forecaster.
    forecaster_id : str, int
        Name used as an identifier of the forecaster.

    Notes
    -----
    The weights are used to control the influence that each observation has on the
    training of the model. `ForecasterRecursiveMultiSeries` accepts two types of weights. 
    If the two types of weights are indicated, they are multiplied to create the final
    weights. The resulting `sample_weight` cannot have negative values.

    - `series_weights` : controls the relative importance of each series. If a 
    series has twice as much weight as the others, the observations of that series 
    influence the training twice as much. The higher the weight of a series 
    relative to the others, the more the model will focus on trying to learn 
    that series.
    - `weight_func` : controls the relative importance of each observation 
    according to its index value. For example, a function that assigns a lower 
    weight to certain dates.
    
    """

    def __init__(
        self,
        regressor: object,
        lags: int | list[int] | np.ndarray[int] | range[int] | None = None,
        window_features: object | list[object] | None = None,
        encoding: str | None = 'ordinal',
        transformer_series: object | dict[str, object] | None = None,
        transformer_exog: object | None = None,
        weight_func: Callable | dict[str, Callable] | None = None,
        series_weights: dict[str, float] | None = None,
        differentiation: int | dict[str, int | None] | None = None,
        dropna_from_series: bool = False,
        fit_kwargs: dict[str, object] | None = None,
        binner_kwargs: dict[str, object] | None = None,
        forecaster_id: str | int | None = None
    ) -> None:

        self.regressor                          = copy(regressor)
        self.encoding                           = encoding
        self.encoder                            = None
        self.encoding_mapping_                  = {}
        self.transformer_series                 = transformer_series
        self.transformer_series_                = None
        self.transformer_exog                   = transformer_exog
        self.weight_func                        = weight_func
        self.weight_func_                       = None
        self.source_code_weight_func            = None
        self.series_weights                     = series_weights
        self.series_weights_                    = None
        self.differentiation                    = differentiation
        self.differentiation_max                = None
        self.differentiator                     = None
        self.differentiator_                    = None
        self.binner                             = {}
        self.binner_intervals_                  = {}
        self.dropna_from_series                 = dropna_from_series
        self.last_window_                       = None
        self.index_type_                        = None
        self.index_freq_                        = None
        self.training_range_                    = None
        self.series_names_in_                   = None
        self.exog_in_                           = False
        self.exog_names_in_                     = None
        self.exog_type_in_                      = None
        self.exog_dtypes_in_                    = None 
        self.X_train_series_names_in_           = None
        self.X_train_window_features_names_out_ = None
        self.X_train_exog_names_out_            = None
        self.X_train_features_names_out_        = None
        self.in_sample_residuals_               = None
        self.in_sample_residuals_by_bin_        = None
        self.out_sample_residuals_              = None
        self.out_sample_residuals_by_bin_       = None
        self.creation_date                      = pd.Timestamp.today().strftime('%Y-%m-%d %H:%M:%S')
        self.is_fitted                          = False
        self.fit_date                           = None
        self.skforecast_version                 = skforecast.__version__
        self.python_version                     = sys.version.split(" ")[0]
        self.forecaster_id                      = forecaster_id

        self.lags, self.lags_names, self.max_lag = initialize_lags(type(self).__name__, lags)
        self.window_features, self.window_features_names, self.max_size_window_features = (
            initialize_window_features(window_features)
        )
        if self.window_features is None and self.lags is None:
            raise ValueError(
                "At least one of the arguments `lags` or `window_features` "
                "must be different from None. This is required to create the "
                "predictors used in training the forecaster."
            )
        
        self.window_size = max(
            [ws for ws in [self.max_lag, self.max_size_window_features] 
             if ws is not None]
        )
        self.window_features_class_names = None
        if window_features is not None:
            self.window_features_class_names = [
                type(wf).__name__ for wf in self.window_features
            ]

        if self.encoding not in ['ordinal', 'ordinal_category', 'onehot', None]:
            raise ValueError(
                f"Argument `encoding` must be one of the following values: 'ordinal', "
                f"'ordinal_category', 'onehot' or None. Got '{self.encoding}'."
            )

        if self.encoding == 'onehot':
            self.encoder = OneHotEncoder(
                               categories    = 'auto',
                               sparse_output = False,
                               drop          = None,
                               dtype         = int
                           ).set_output(transform='pandas')
        else:
            self.encoder = OrdinalEncoder(
                               categories = 'auto',
                               dtype      = int
                           ).set_output(transform='pandas')

        scaling_regressors = tuple(
            member[1]
            for member in inspect.getmembers(sklearn.linear_model, inspect.isclass)
            + inspect.getmembers(sklearn.svm, inspect.isclass)
        )

        if self.transformer_series is None and isinstance(regressor, scaling_regressors):
            warnings.warn(
                "When using a linear model, it is recommended to use a transformer_series "
                "to ensure all series are in the same scale. You can use, for example, a "
                "`StandardScaler` from sklearn.preprocessing."
            )

        if isinstance(self.transformer_series, dict):
            if self.encoding is None:
                raise TypeError(
                    "When `encoding` is None, `transformer_series` must be a single "
                    "transformer (not `dict`) as it is applied to all series."
                )
            if '_unknown_level' not in self.transformer_series.keys():
                raise ValueError(
                    "If `transformer_series` is a `dict`, a transformer must be "
                    "provided to transform series that do not exist during training. "
                    "Add the key '_unknown_level' to `transformer_series`. "
                    "For example: {'_unknown_level': your_transformer}."
                )

        self.weight_func, self.source_code_weight_func, self.series_weights = (
            initialize_weights(
                forecaster_name = type(self).__name__,
                regressor       = regressor,
                weight_func     = weight_func,
                series_weights  = series_weights,
            )
        )

        if differentiation is not None:
            if isinstance(differentiation, int):
                if differentiation < 1:
                    raise ValueError(
                        f"If `differentiation` is an integer, it must be equal "
                        f"to or greater than 1. Got {differentiation}."
                    )
                self.differentiation = differentiation
                self.differentiation_max = differentiation
                self.window_size += self.differentiation_max
                self.differentiator = TimeSeriesDifferentiator(
                    order=differentiation, window_size=self.window_size
                )
            elif isinstance(differentiation, dict):

                if self.encoding is None:
                    raise TypeError(
                        "When `encoding` is None, `differentiation` must be an "
                        "integer equal to or greater than 1. Same differentiation "
                        "must be applied to all series."
                    )
                if '_unknown_level' not in differentiation.keys():
                    raise ValueError(
                        "If `differentiation` is a `dict`, an order must be provided "
                        "to differentiate series that do not exist during training. "
                        "Add the key '_unknown_level' to `differentiation`. "
                        "For example: {'_unknown_level': 1}."
                    )
                
                differentiation_max = []
                for level, diff in differentiation.items():
                    if diff is not None:
                        if not isinstance(diff, int) or diff < 1:
                            raise ValueError(
                                f"If `differentiation` is a dict, the values must be "
                                f"None or integers equal to or greater than 1. "
                                f"Got {diff} for series '{level}'."
                            )
                        differentiation_max.append(diff)

                if len(differentiation_max) == 0:
                    raise ValueError(
                        "If `differentiation` is a dict, at least one value must be "
                        "different from None. Got all values equal to None. If you "
                        "do not want to differentiate any series, set `differentiation` "
                        "to None."
                    )
                
                self.differentiation = differentiation
                self.differentiation_max = max(differentiation_max)
                self.window_size += self.differentiation_max
                self.differentiator = {
                    level: (
                        TimeSeriesDifferentiator(order=diff, window_size=self.window_size)
                        if diff is not None else None
                    )
                    for level, diff in differentiation.items()
                }
            else:
                raise TypeError(
                    f"When including `differentiation`, this argument must be "
                    f"an integer (equal to or greater than 1) or a dict of "
                    f"integers. Got {type(differentiation)}."
                )

        self.fit_kwargs = check_select_fit_kwargs(
                              regressor  = regressor,
                              fit_kwargs = fit_kwargs
                          )
        
        self.binner_kwargs = binner_kwargs
        if binner_kwargs is None:
            self.binner_kwargs = {
                'n_bins': 10, 'method': 'linear', 'subsample': 200000,
                'random_state': 789654, 'dtype': np.float64
            }
        

    def __repr__(
        self
    ) -> str:
        """
        Information displayed when a ForecasterRecursiveMultiSeries object is printed.
        """
        
        (
            params,
            training_range_,
            series_names_in_,
            exog_names_in_,
            transformer_series,
        ) = [
            self._format_text_repr(value) 
            for value in self._preprocess_repr(
                regressor          = self.regressor,
                training_range_    = self.training_range_,
                series_names_in_   = self.series_names_in_,
                exog_names_in_     = self.exog_names_in_,
                transformer_series = self.transformer_series,
            )
        ]

        info = (
            f"{'=' * len(type(self).__name__)} \n"
            f"{type(self).__name__} \n"
            f"{'=' * len(type(self).__name__)} \n"
            f"Regressor: {type(self.regressor).__name__} \n"
            f"Lags: {self.lags} \n"
            f"Window features: {self.window_features_names} \n"
            f"Window size: {self.window_size} \n"
            f"Series encoding: {self.encoding} \n"
            f"Series names (levels): {series_names_in_} \n"
            f"Exogenous included: {self.exog_in_} \n"
            f"Exogenous names: {exog_names_in_} \n"
            f"Transformer for series: {transformer_series} \n"
            f"Transformer for exog: {self.transformer_exog} \n"
            f"Weight function included: {True if self.weight_func is not None else False} \n"
            f"Series weights: {self.series_weights} \n"
            f"Differentiation order: {self.differentiation} \n"
            f"Training range: {training_range_} \n"
            f"Training index type: {str(self.index_type_).split('.')[-1][:-2] if self.is_fitted else None} \n"
            f"Training index frequency: {self.index_freq_ if self.is_fitted else None} \n"
            f"Regressor parameters: {params} \n"
            f"fit_kwargs: {self.fit_kwargs} \n"
            f"Creation date: {self.creation_date} \n"
            f"Last fit date: {self.fit_date} \n"
            f"Skforecast version: {self.skforecast_version} \n"
            f"Python version: {self.python_version} \n"
            f"Forecaster id: {self.forecaster_id} \n"
        )

        return info

    def _repr_html_(self):
        """
        HTML representation of the object.
        The "General Information" section is expanded by default.
        """

        (
            params,
            training_range_,
            series_names_in_,
            exog_names_in_,
            transformer_series,
        ) = self._preprocess_repr(
                regressor          = self.regressor,
                training_range_    = self.training_range_,
                series_names_in_   = self.series_names_in_,
                exog_names_in_     = self.exog_names_in_,
                transformer_series = self.transformer_series,
            )

        style, unique_id = self._get_style_repr_html(self.is_fitted)
        
        content = f"""
        <div class="container-{unique_id}">
            <h2>{type(self).__name__}</h2>
            <details open>
                <summary>General Information</summary>
                <ul>
                    <li><strong>Regressor:</strong> {type(self.regressor).__name__}</li>
                    <li><strong>Lags:</strong> {self.lags}</li>
                    <li><strong>Window features:</strong> {self.window_features_names}</li>
                    <li><strong>Window size:</strong> {self.window_size}</li>
                    <li><strong>Series encoding:</strong> {self.encoding}</li>
                    <li><strong>Exogenous included:</strong> {self.exog_in_}</li>
                    <li><strong>Weight function included:</strong> {self.weight_func is not None}</li>
                    <li><strong>Series weights:</strong> {self.series_weights}</li>
                    <li><strong>Differentiation order:</strong> {self.differentiation}</li>
                    <li><strong>Creation date:</strong> {self.creation_date}</li>
                    <li><strong>Last fit date:</strong> {self.fit_date}</li>
                    <li><strong>Skforecast version:</strong> {self.skforecast_version}</li>
                    <li><strong>Python version:</strong> {self.python_version}</li>
                    <li><strong>Forecaster id:</strong> {self.forecaster_id}</li>
                </ul>
            </details>
            <details>
                <summary>Exogenous Variables</summary>
                <ul>
                    {exog_names_in_}
                </ul>
            </details>
            <details>
                <summary>Data Transformations</summary>
                <ul>
                    <li><strong>Transformer for series:</strong> {transformer_series}</li>
                    <li><strong>Transformer for exog:</strong> {self.transformer_exog}</li>
                </ul>
            </details>
            <details>
                <summary>Training Information</summary>
                <ul>
                    <li><strong>Series names (levels):</strong> {series_names_in_}</li>
                    <li><strong>Training range:</strong> {training_range_}</li>
                    <li><strong>Training index type:</strong> {str(self.index_type_).split('.')[-1][:-2] if self.is_fitted else 'Not fitted'}</li>
                    <li><strong>Training index frequency:</strong> {self.index_freq_ if self.is_fitted else 'Not fitted'}</li>
                </ul>
            </details>
            <details>
                <summary>Regressor Parameters</summary>
                <ul>
                    {params}
                </ul>
            </details>
            <details>
                <summary>Fit Kwargs</summary>
                <ul>
                    {self.fit_kwargs}
                </ul>
            </details>
            <p>
                <a href="https://skforecast.org/{skforecast.__version__}/api/forecasterrecursivemultiseries.html">&#128712 <strong>API Reference</strong></a>
                &nbsp;&nbsp;
                <a href="https://skforecast.org/{skforecast.__version__}/user_guides/independent-multi-time-series-forecasting.html">&#128462 <strong>User Guide</strong></a>
            </p>
        </div>
        """

        # Return the combined style and content
        return style + content


    def _create_lags(
        self,
        y: np.ndarray,
        X_as_pandas: bool = False,
        train_index: pd.Index | None = None
    ) -> tuple[np.ndarray | pd.DataFrame | None, np.ndarray]:
        """
        Create the lagged values and their target variable from a time series.
        
        Note that the returned matrix `X_data` contains the lag 1 in the first 
        column, the lag 2 in the in the second column and so on.
        
        Parameters
        ----------
        y : numpy ndarray
            Training time series values.
        X_as_pandas : bool, default False
            If `True`, the returned matrix `X_data` is a pandas DataFrame.
        train_index : pandas Index, default None
            Index of the training data. It is used to create the pandas DataFrame
            `X_data` when `X_as_pandas` is `True`.

        Returns
        -------
        X_data : numpy ndarray, pandas DataFrame, None
            Lagged values (predictors).
        y_data : numpy ndarray
            Values of the time series related to each row of `X_data`.
        
        """

        X_data = None
        if self.lags is not None:
            n_rows = len(y) - self.window_size
            X_data = np.full(
                shape=(n_rows, len(self.lags)), fill_value=np.nan, order='F', dtype=float
            )
            for i, lag in enumerate(self.lags):
                X_data[:, i] = y[self.window_size - lag: -lag]

            if X_as_pandas:
                X_data = pd.DataFrame(
                             data    = X_data,
                             columns = self.lags_names,
                             index   = train_index
                         )

        y_data = y[self.window_size:]

        return X_data, y_data


    def _create_window_features(
        self, 
        y: pd.Series,
        train_index: pd.Index,
        X_as_pandas: bool = False,
    ) -> tuple[list[np.ndarray | pd.DataFrame], list[str]]:
        """
        
        Parameters
        ----------
        y : pandas Series
            Training time series.
        train_index : pandas Index
            Index of the training data. It is used to create the pandas DataFrame
            `X_train_window_features` when `X_as_pandas` is `True`.
        X_as_pandas : bool, default False
            If `True`, the returned matrix `X_train_window_features` is a 
            pandas DataFrame.

        Returns
        -------
        X_train_window_features : list
            List of numpy ndarrays or pandas DataFrames with the window features.
        X_train_window_features_names_out_ : list
            Names of the window features.
        
        """

        len_train_index = len(train_index)
        X_train_window_features = []
        X_train_window_features_names_out_ = []
        for wf in self.window_features:
            X_train_wf = wf.transform_batch(y)
            if not isinstance(X_train_wf, pd.DataFrame):
                raise TypeError(
                    f"The method `transform_batch` of {type(wf).__name__} "
                    f"must return a pandas DataFrame."
                )
            X_train_wf = X_train_wf.iloc[-len_train_index:]
            if not len(X_train_wf) == len_train_index:
                raise ValueError(
                    f"The method `transform_batch` of {type(wf).__name__} "
                    f"must return a DataFrame with the same number of rows as "
                    f"the input time series - `window_size`: {len_train_index}."
                )
            if not (X_train_wf.index == train_index).all():
                raise ValueError(
                    f"The method `transform_batch` of {type(wf).__name__} "
                    f"must return a DataFrame with the same index as "
                    f"the input time series - `window_size`."
                )
            
            X_train_window_features_names_out_.extend(X_train_wf.columns)
            if not X_as_pandas:
                X_train_wf = X_train_wf.to_numpy()     
            X_train_window_features.append(X_train_wf)

        return X_train_window_features, X_train_window_features_names_out_


    def _create_train_X_y_single_series(
        self,
        y: pd.Series,
        ignore_exog: bool,
        exog: pd.DataFrame | None = None
    ) -> tuple[pd.DataFrame, list[str], pd.DataFrame, pd.Series]:
        """
        Create training matrices from univariate time series and exogenous
        variables. This method does not transform the exog variables.
        
        Parameters
        ----------
        y : pandas Series
            Training time series.
        ignore_exog : bool
            If `True`, `exog` is ignored.
        exog : pandas DataFrame, default None
            Exogenous variable/s included as predictor/s.

        Returns
        -------
        X_train_lags : pandas DataFrame
            Training values of lags.
            Shape: (len(y) - self.max_lag, len(self.lags))
        X_train_window_features_names_out_ : list
            Names of the window features.
        X_train_exog : pandas DataFrame
            Training values of exogenous variables.
            Shape: (len(y) - self.max_lag, len(exog.columns))
        y_train : pandas Series
            Values (target) of the time series related to each row of `X_train`.
            Shape: (len(y) - self.max_lag, )
        
        """

        series_name = y.name
        if len(y) <= self.window_size:
            raise ValueError(
                f"Length of '{series_name}' must be greater than the maximum window size "
                f"needed by the forecaster.\n"
                f"    Length '{series_name}': {len(y)}.\n"
                f"    Max window size: {self.window_size}.\n"
                f"    Lags window size: {self.max_lag}.\n"
                f"    Window features window size: {self.max_size_window_features}."
            )

        if self.encoding is None:
            fit_transformer = False
            transformer_series = self.transformer_series_['_unknown_level']
        else:
            fit_transformer = False if self.is_fitted else True
            transformer_series = self.transformer_series_[series_name]

        y = transform_series(
                series            = y,
                transformer       = transformer_series,
                fit               = fit_transformer,
                inverse_transform = False
            )

        y_values = y.to_numpy()
        y_index = y.index

        if self.differentiator_[series_name] is not None:
            if not self.is_fitted:
                y_values = self.differentiator_[series_name].fit_transform(y_values)
            else:
                differentiator = copy(self.differentiator_[series_name])
                y_values = differentiator.fit_transform(y_values)

        X_train_autoreg = []
        train_index = y_index[self.window_size:]

        X_train_lags, y_train = self._create_lags(
            y=y_values, X_as_pandas=True, train_index=train_index
        )
        if X_train_lags is not None:
            X_train_autoreg.append(X_train_lags)
        
        X_train_window_features_names_out_ = None
        if self.window_features is not None:
            # NOTE: The first `self.differentiation_max` positions of `y_values`
            # must be removed to match the length of `y_train` after creating
            # the window features. This is because `y_train` is created using the 
            # global window size of the Forecaster, which includes the maximum 
            # differentiation (self.differentiation_max).
            n_diff = 0 if self.differentiation is None else self.differentiation_max
            y_window_features = pd.Series(y_values[n_diff:], index=y_index[n_diff:])
            X_train_window_features, X_train_window_features_names_out_ = (
                self._create_window_features(
                    y=y_window_features, X_as_pandas=True, train_index=train_index
                )
            )
            X_train_autoreg.extend(X_train_window_features)

        if len(X_train_autoreg) == 1:
            X_train_autoreg = X_train_autoreg[0]
        else:
            X_train_autoreg = pd.concat(X_train_autoreg, axis=1)
        
        X_train_autoreg['_level_skforecast'] = series_name

        if ignore_exog:
            X_train_exog = None
        else:
            if exog is not None:
                # The first `self.window_size` positions have to be removed from exog
                # since they are not in X_train_autoreg.
                X_train_exog = exog.iloc[self.window_size:, ]
            else:
                X_train_exog = pd.DataFrame(
                                   data    = np.nan,
                                   columns = ['_dummy_exog_col_to_keep_shape'],
                                   index   = train_index
                               )

        y_train = pd.Series(
                      data  = y_train,
                      index = train_index,
                      name  = 'y'
                  )

        return X_train_autoreg, X_train_window_features_names_out_, X_train_exog, y_train


    def _create_train_X_y(
        self,
        series: pd.DataFrame | dict[str, pd.Series | pd.DataFrame],
        exog: pd.Series | pd.DataFrame | dict[str, pd.Series | pd.DataFrame] | None = None,
        store_last_window: bool | list[str] = True,
    ) -> tuple[
        pd.DataFrame,
        pd.Series,
        dict[str, pd.Index],
        list[str],
        list[str],
        list[str],
        list[str],
        list[str],
        dict[str, type],
        dict[str, pd.Series],
    ]:
        """
        Create training matrices from multiple time series and exogenous
        variables. See Notes section for more details depending on the type of
        `series` and `exog`.
        
        Parameters
        ----------
        series : pandas DataFrame, dict
            Training time series.
        exog : pandas Series, pandas DataFrame, dict, default None
            Exogenous variable/s included as predictor/s.
        store_last_window : bool, list, default True
            Whether or not to store the last window (`last_window_`) of training data.

            - If `True`, last window is stored for all series. 
            - If `list`, last window is stored for the series present in the list.
            - If `False`, last window is not stored.

        Returns
        -------
        X_train : pandas DataFrame
            Training values (predictors).
        y_train : pandas Series
            Values of the time series related to each row of `X_train`.
        series_indexes : dict
            Dictionary with the index of each series.
        series_names_in_ : list
            Names of the series (levels) provided by the user during training.
        X_train_series_names_in_ : list
            Names of the series (levels) included in the matrix `X_train` created
            internally for training. It can be different from `series_names_in_` if
            some series are dropped during the training process because of NaNs or
            because they are not present in the training period.
        exog_names_in_ : list
            Names of the exogenous variables used during training.
        X_train_window_features_names_out_ : list
            Names of the window features included in the matrix `X_train` created
            internally for training.
        X_train_exog_names_out_ : list
            Names of the exogenous variables included in the matrix `X_train` created
            internally for training. It can be different from `exog_names_in_` if
            some exogenous variables are transformed during the training process.
        exog_dtypes_in_ : dict
            Type of each exogenous variable/s used in training. If `transformer_exog` 
            is used, the dtypes are calculated before the transformation.
        last_window_ : dict
            Last window of training data for each series. It stores the values 
            needed to predict the next `step` immediately after the training data.

        Notes
        -----
        - If `series` is a pandas DataFrame and `exog` is a pandas Series or 
        DataFrame, each exog is duplicated for each series. Exog must have the
        same index as `series` (type, length and frequency).
        - If `series` is a pandas DataFrame and `exog` is a dict of pandas Series 
        or DataFrames. Each key in `exog` must be a column in `series` and the 
        values are the exog for each series. Exog must have the same index as 
        `series` (type, length and frequency).
        - If `series` is a dict of pandas Series, `exog` must be a dict of pandas
        Series or DataFrames. The keys in `series` and `exog` must be the same.
        All series and exog must have a pandas DatetimeIndex with the same 
        frequency.
        
        """

        series_dict, series_indexes = check_preprocess_series(series=series)
        input_series_is_dict = isinstance(series, dict)
        series_names_in_ = list(series_dict.keys())

        if self.is_fitted and not set(series_names_in_).issubset(set(self.series_names_in_)):
            raise ValueError(
                f"Once the Forecaster has been trained, `series` must contain "
                f"the same series names as those used during training:\n"
                f" Got      : {series_names_in_}\n"
                f" Expected : {self.series_names_in_}"
            )

        exog_dict = {serie: None for serie in series_names_in_}
        exog_names_in_ = None
        X_train_exog_names_out_ = None
        if exog is not None:
            exog_dict, exog_names_in_ = check_preprocess_exog_multiseries(
                                            input_series_is_dict = input_series_is_dict,
                                            series_indexes       = series_indexes,
                                            series_names_in_     = series_names_in_,
                                            exog                 = exog,
                                            exog_dict            = exog_dict
                                        )

            if self.is_fitted:
                if self.exog_names_in_ is None:
                    raise ValueError(
                        "Once the Forecaster has been trained, `exog` must be `None` "
                        "because no exogenous variables were added during training."
                    )
                else:
                    if not set(exog_names_in_) == set(self.exog_names_in_):
                        raise ValueError(
                            f"Once the Forecaster has been trained, `exog` must contain "
                            f"the same exogenous variables as those used during training:\n"
                            f" Got      : {exog_names_in_}\n"
                            f" Expected : {self.exog_names_in_}"
                        )

        if not self.is_fitted:
            self.transformer_series_ = initialize_transformer_series(
                                           forecaster_name    = type(self).__name__,
                                           series_names_in_   = series_names_in_,
                                           encoding           = self.encoding,
                                           transformer_series = self.transformer_series
                                       )
            
            self.differentiator_ = initialize_differentiator_multiseries(
                                       series_names_in_ = series_names_in_,
                                       differentiator   = self.differentiator
                                   )

        series_dict, exog_dict = align_series_and_exog_multiseries(
                                     series_dict          = series_dict,
                                     input_series_is_dict = input_series_is_dict,
                                     exog_dict            = exog_dict
                                 )
        
        if not self.is_fitted and self.transformer_series_['_unknown_level'] is not None:
            self.transformer_series_['_unknown_level'].fit(
                np.concatenate(list(series_dict.values())).reshape(-1, 1)
            )

        ignore_exog = True if exog is None else False
        input_matrices = [
            [series_dict[k], exog_dict[k], ignore_exog]
             for k in series_dict.keys()
        ]

        X_train_autoreg_buffer = []
        X_train_exog_buffer = []
        y_train_buffer = []
        for matrices in input_matrices:

            (
                X_train_autoreg,
                X_train_window_features_names_out_,
                X_train_exog,
                y_train
            ) = self._create_train_X_y_single_series(
                y           = matrices[0],
                exog        = matrices[1],
                ignore_exog = matrices[2],
            )

            X_train_autoreg_buffer.append(X_train_autoreg)
            X_train_exog_buffer.append(X_train_exog)
            y_train_buffer.append(y_train)

        X_train = pd.concat(X_train_autoreg_buffer, axis=0)
        y_train = pd.concat(y_train_buffer, axis=0)

        if self.is_fitted:
            encoded_values = self.encoder.transform(X_train[['_level_skforecast']])
        else:
            encoded_values = self.encoder.fit_transform(X_train[['_level_skforecast']])
            for i, code in enumerate(self.encoder.categories_[0]):
                self.encoding_mapping_[code] = i

        X_train = pd.concat([
                      X_train.drop(columns='_level_skforecast'),
                      encoded_values
                  ], axis=1)

        if self.encoding == 'onehot':
            X_train.columns = X_train.columns.str.replace('_level_skforecast_', '')
        elif self.encoding == 'ordinal_category':
            X_train['_level_skforecast'] = (
                X_train['_level_skforecast'].astype('category')
            )

        del encoded_values

        exog_dtypes_in_ = None
        if exog is not None:

            X_train_exog = pd.concat(X_train_exog_buffer, axis=0)
            if '_dummy_exog_col_to_keep_shape' in X_train_exog.columns:
                X_train_exog = (
                    X_train_exog.drop(columns=['_dummy_exog_col_to_keep_shape'])
                )

            exog_names_in_ = X_train_exog.columns.to_list()
            exog_dtypes_in_ = get_exog_dtypes(exog=X_train_exog)

            fit_transformer = False if self.is_fitted else True
            X_train_exog = transform_dataframe(
                               df                = X_train_exog,
                               transformer       = self.transformer_exog,
                               fit               = fit_transformer,
                               inverse_transform = False
                           )

            check_exog_dtypes(X_train_exog, call_check_exog=False)
            if not (X_train_exog.index == X_train.index).all():
                raise ValueError(
                    "Different index for `series` and `exog` after transformation. "
                    "They must be equal to ensure the correct alignment of values."
                )

            X_train_exog_names_out_ = X_train_exog.columns.to_list()
            X_train = pd.concat([X_train, X_train_exog], axis=1)

        if y_train.isnull().any():
            mask = y_train.notna().to_numpy()
            y_train = y_train.iloc[mask]
            X_train = X_train.iloc[mask,]
            warnings.warn(
                "NaNs detected in `y_train`. They have been dropped because the "
                "target variable cannot have NaN values. Same rows have been "
                "dropped from `X_train` to maintain alignment. This is caused by "
                "series with interspersed NaNs.",
                MissingValuesWarning
            )

        if self.dropna_from_series:
            if np.any(X_train.isnull().to_numpy()):
                mask = X_train.notna().all(axis=1).to_numpy()
                X_train = X_train.iloc[mask, ]
                y_train = y_train.iloc[mask]
                warnings.warn(
                    "NaNs detected in `X_train`. They have been dropped. If "
                    "you want to keep them, set `forecaster.dropna_from_series = False`. "
                    "Same rows have been removed from `y_train` to maintain alignment. "
                    "This caused by series with interspersed NaNs.",
                    MissingValuesWarning
                )
        else:
            if np.any(X_train.isnull().to_numpy()):
                warnings.warn(
                    "NaNs detected in `X_train`. Some regressors do not allow "
                    "NaN values during training. If you want to drop them, "
                    "set `forecaster.dropna_from_series = True`.",
                    MissingValuesWarning
                )

        if X_train.empty:
            raise ValueError(
                "All samples have been removed due to NaNs. Set "
                "`forecaster.dropna_from_series = False` or review `exog` values."
            )
        
        if self.encoding == 'onehot':
            X_train_series_names_in_ = [
                col for col in series_names_in_ if X_train[col].sum() > 0
            ]
        else:
            unique_levels = X_train['_level_skforecast'].unique()
            X_train_series_names_in_ = [
                k for k, v in self.encoding_mapping_.items()
                if v in unique_levels
            ]

        # The last time window of training data is stored so that lags needed as
        # predictors in the first iteration of `predict()` can be calculated.
        last_window_ = None
        if store_last_window:

            series_to_store = (
                X_train_series_names_in_ if store_last_window is True else store_last_window
            )

            series_not_in_series_dict = set(series_to_store) - set(X_train_series_names_in_)
            if series_not_in_series_dict:
                warnings.warn(
                    f"Series {series_not_in_series_dict} are not present in "
                    f"`series`. No last window is stored for them.",
                    IgnoredArgumentWarning
                )
                series_to_store = [s for s in series_to_store 
                                   if s not in series_not_in_series_dict]

            if series_to_store:
                last_window_ = {
                    k: v.iloc[-self.window_size:].copy()
                    for k, v in series_dict.items()
                    if k in series_to_store
                }

        return (
            X_train,
            y_train,
            series_indexes,
            series_names_in_,
            X_train_series_names_in_,
            exog_names_in_,
            X_train_window_features_names_out_,
            X_train_exog_names_out_,
            exog_dtypes_in_,
            last_window_
        )


    def create_train_X_y(
        self,
        series: pd.DataFrame | dict[str, pd.Series | pd.DataFrame],
        exog: pd.Series | pd.DataFrame | dict[str, pd.Series | pd.DataFrame] | None = None,
        suppress_warnings: bool = False
    ) -> tuple[pd.DataFrame, pd.Series]:
        """
        Create training matrices from multiple time series and exogenous
        variables. See Notes section for more details depending on the type of
        `series` and `exog`.
        
        Parameters
        ----------
        series : pandas DataFrame, dict
            Training time series.
        exog : pandas Series, pandas DataFrame, dict, default None
            Exogenous variable/s included as predictor/s.
        suppress_warnings : bool, default False
            If `True`, skforecast warnings will be suppressed during the creation
            of the training matrices. See skforecast.exceptions.warn_skforecast_categories 
            for more information.

        Returns
        -------
        X_train : pandas DataFrame
            Training values (predictors).
        y_train : pandas Series
            Values (target) of the time series related to each row of `X_train`.

        Notes
        -----
        - If `series` is a pandas DataFrame and `exog` is a pandas Series or 
        DataFrame, each exog is duplicated for each series. Exog must have the
        same index as `series` (type, length and frequency).
        - If `series` is a pandas DataFrame and `exog` is a dict of pandas Series 
        or DataFrames. Each key in `exog` must be a column in `series` and the 
        values are the exog for each series. Exog must have the same index as 
        `series` (type, length and frequency).
        - If `series` is a dict of pandas Series, `exog` must be a dict of pandas
        Series or DataFrames. The keys in `series` and `exog` must be the same.
        All series and exog must have a pandas DatetimeIndex with the same 
        frequency.
        
        """

        set_skforecast_warnings(suppress_warnings, action='ignore')

        output = self._create_train_X_y(
                     series            = series, 
                     exog              = exog, 
                     store_last_window = False
                 )

        X_train = output[0]
        y_train = output[1]

        if self.encoding is None:
            X_train = X_train.drop(columns='_level_skforecast')
        
        set_skforecast_warnings(suppress_warnings, action='default')

        return X_train, y_train

    def _train_test_split_one_step_ahead(
        self,
        series: pd.DataFrame | dict[str, pd.Series | pd.DataFrame],
        initial_train_size: int,
        exog: pd.Series | pd.DataFrame | dict[str, pd.Series | pd.DataFrame] | None = None
    ) -> tuple[pd.DataFrame, pd.Series, pd.DataFrame, pd.Series, pd.Series, pd.Series]:
        """
        Create matrices needed to train and test the forecaster for one-step-ahead
        predictions.

        Parameters
        ----------
        series : pandas DataFrame, dict
            Training time series.
        initial_train_size : int
            Initial size of the training set. It is the number of observations used
            to train the forecaster before making the first prediction.
        exog : pandas Series, pandas DataFrame, dict, default None
            Exogenous variable/s included as predictor/s.
        
        Returns
        -------
        X_train : pandas DataFrame
            Predictor values used to train the model.
        y_train : pandas Series
            Target values related to each row of `X_train`.
        X_test : pandas DataFrame
            Predictor values used to test the model.
        y_test : pandas Series
            Target values related to each row of `X_test`.
        X_train_encoding : pandas Series
            Series identifiers for each row of `X_train`.
        X_test_encoding : pandas Series
            Series identifiers for each row of `X_test`.
        
        """

        if isinstance(series, dict):
            freqs = [s.index.freq for s in series.values() if s.index.freq is not None]
            if not freqs:
                raise ValueError("At least one series must have a frequency.")
            if not all(f == freqs[0] for f in freqs):
                raise ValueError(
                    "All series with frequency must have the same frequency."
                )
            
            min_index = min([v.index[0] for v in series.values() if not v.empty])
            max_index = max([v.index[-1] for v in series.values() if not v.empty])
            span_index = pd.date_range(start=min_index, end=max_index, freq=freqs[0])
        else:
            span_index = series.index

        fold = [
            [0, initial_train_size],
            [initial_train_size - self.window_size, initial_train_size],
            [initial_train_size - self.window_size, len(span_index)],
            [0, 0],  # Dummy value
            True
        ]
        data_fold = _extract_data_folds_multiseries(
                        series             = series,
                        folds              = [fold],
                        span_index         = span_index,
                        window_size        = self.window_size,
                        exog               = exog,
                        dropna_last_window = self.dropna_from_series,
                        externally_fitted  = False
                    )
        series_train, _, levels_last_window, exog_train, exog_test, _ = next(data_fold)

        start_test_idx = initial_train_size - self.window_size
        if isinstance(series, pd.DataFrame):
            series_test = series.iloc[start_test_idx:, :]
            series_test = series_test.loc[:, levels_last_window]
            series_test = series_test.dropna(axis=1, how='all')
        elif isinstance(series, dict):
            start_test_date = span_index[start_test_idx]
            series_test = {
                k: v.loc[v.index >= start_test_date]
                for k, v in series.items()
                if k in levels_last_window and not v.empty and not v.isna().all()
            }
       
        _is_fitted = self.is_fitted
        _series_names_in_ = self.series_names_in_
        _exog_names_in_ = self.exog_names_in_

        self.is_fitted = False
        X_train, y_train, _, series_names_in_, _, exog_names_in_, *_ = (
            self._create_train_X_y(
                series            = series_train,
                exog              = exog_train,
                store_last_window = False
            )
        )
        
        self.series_names_in_ = series_names_in_
        if exog is not None:
            self.exog_names_in_ = exog_names_in_
        self.is_fitted = True

        X_test, y_test, *_ = self._create_train_X_y(
                                 series            = series_test,
                                 exog              = exog_test,
                                 store_last_window = False
                             )
        self.is_fitted = _is_fitted
        self.series_names_in_ = _series_names_in_
        self.exog_names_in_ = _exog_names_in_

        if self.encoding in ["ordinal", "ordinal_category"]:
            X_train_encoding = self.encoder.inverse_transform(
                X_train[["_level_skforecast"]]
            ).ravel()
            X_test_encoding = self.encoder.inverse_transform(
                X_test[["_level_skforecast"]]
            ).ravel()
        elif self.encoding == 'onehot':
            X_train_encoding = self.encoder.inverse_transform(
                X_train.loc[:, self.encoding_mapping_.keys()]
            ).ravel()
            X_test_encoding = self.encoder.inverse_transform(
                X_test.loc[:, self.encoding_mapping_.keys()]
            ).ravel()
        else:
            X_train_encoding = self.encoder.inverse_transform(
                X_train[["_level_skforecast"]]
            ).ravel()
            X_test_encoding = self.encoder.inverse_transform(
                X_test[["_level_skforecast"]]
            ).ravel()
            X_train = X_train.drop(columns="_level_skforecast")
            X_test = X_test.drop(columns="_level_skforecast")
        
        X_train_encoding = pd.Series(
            data=X_train_encoding, index=X_train.index
        ).fillna("_unknown_level")
        X_test_encoding = pd.Series(
            data=X_test_encoding, index=X_test.index
        ).fillna("_unknown_level")
        
        return X_train, y_train, X_test, y_test, X_train_encoding, X_test_encoding
    
    def _weight_func_all_1(
        self, 
        index: pd.Index
    ) -> np.ndarray:
        """
        Weight function that assigns a weight of 1 to all observations.

        Parameters
        ----------
        index : pandas Index
            Index of the series.
        
        Returns
        -------
        weights : numpy ndarray
            Weights to use in `fit` method.

        """

        weights = np.ones(len(index), dtype=float)

        return weights

    def create_sample_weights(
        self,
        series_names_in_: list,
        X_train: pd.DataFrame
    ) -> np.ndarray:
        """
        Create weights for each observation according to the forecaster's attributes
        `series_weights` and `weight_func`. The resulting weights are product of both
        types of weights.

        Parameters
        ----------
        series_names_in_ : list
            Names of the series (levels) used during training.
        X_train : pandas DataFrame
            Dataframe created with the `create_train_X_y` method, first return.

        Returns
        -------
        weights : numpy ndarray
            Weights to use in `fit` method.
        
        """

        weights = None
        weights_samples = None
        series_weights = None

        if self.series_weights is not None:
            # Series not present in series_weights have a weight of 1 in all their samples.
            # Keys in series_weights not present in series are ignored.
            series_not_in_series_weights = (
                set(series_names_in_) - set(self.series_weights.keys())
            )
            if series_not_in_series_weights:
                warnings.warn(
                    f"{series_not_in_series_weights} not present in `series_weights`. "
                    f"A weight of 1 is given to all their samples.",
                    IgnoredArgumentWarning
                )
            self.series_weights_ = {col: 1. for col in series_names_in_}
            self.series_weights_.update(
                {
                    k: v
                    for k, v in self.series_weights.items()
                    if k in self.series_weights_
                }
            )

            if self.encoding == "onehot":
                series_weights = [
                    np.repeat(self.series_weights_[serie], sum(X_train[serie]))
                    for serie in series_names_in_
                ]
            else:
                series_weights = [
                    np.repeat(
                        self.series_weights_[serie],
                        sum(X_train["_level_skforecast"] == self.encoding_mapping_[serie]),
                    )
                    for serie in series_names_in_
                ]

            series_weights = np.concatenate(series_weights)

        if self.weight_func is not None:
            if isinstance(self.weight_func, Callable):
                self.weight_func_ = {col: copy(self.weight_func)
                                     for col in series_names_in_}
            else:
                # Series not present in weight_func have a weight of 1 in all their samples
                series_not_in_weight_func = (
                    set(series_names_in_) - set(self.weight_func.keys())
                )
                if series_not_in_weight_func:
                    warnings.warn(
                        f"{series_not_in_weight_func} not present in `weight_func`. "
                        f"A weight of 1 is given to all their samples.",
                        IgnoredArgumentWarning
                    )
                self.weight_func_ = {
                    col: self._weight_func_all_1 for col in series_names_in_
                }
                self.weight_func_.update(
                    {
                        k: v
                        for k, v in self.weight_func.items()
                        if k in self.weight_func_
                    }
                )

            weights_samples = []
            for key in self.weight_func_.keys():
                if self.encoding == "onehot":
                    idx = X_train.index[X_train[key] == 1.0]
                else:
                    idx = X_train.index[
                        X_train["_level_skforecast"] == self.encoding_mapping_[key]
                    ]
                weights_samples.append(self.weight_func_[key](idx))
            weights_samples = np.concatenate(weights_samples)

        if series_weights is not None:
            weights = series_weights
            if weights_samples is not None:
                weights = weights * weights_samples
        else:
            if weights_samples is not None:
                weights = weights_samples

        if weights is not None:
            if np.isnan(weights).any():
                raise ValueError(
                    "The resulting `weights` cannot have NaN values."
                )
            if np.any(weights < 0):
                raise ValueError(
                    "The resulting `weights` cannot have negative values."
                )
            if np.sum(weights) == 0:
                raise ValueError(
                    "The resulting `weights` cannot be normalized because "
                    "the sum of the weights is zero."
                )

        return weights


    def fit(
        self,
        series: pd.DataFrame | dict[str, pd.Series | pd.DataFrame],
        exog: pd.Series | pd.DataFrame | dict[str, pd.Series | pd.DataFrame] | None = None,
        store_last_window: bool | list[str] = True,
        store_in_sample_residuals: bool = True,
        suppress_warnings: bool = False
    ) -> None:
        """
        Training Forecaster. See Notes section for more details depending on 
        the type of `series` and `exog`.

        Additional arguments to be passed to the `fit` method of the regressor 
        can be added with the `fit_kwargs` argument when initializing the forecaster.
        
        Parameters
        ----------
        series : pandas DataFrame, dict
            Training time series.
        exog : pandas Series, pandas DataFrame, dict, default None
            Exogenous variable/s included as predictor/s.
        store_last_window : bool, list, default True
            Whether or not to store the last window (`last_window_`) of training data.

            - If `True`, last window is stored for all series. 
            - If `list`, last window is stored for the series present in the list.
            - If `False`, last window is not stored.
        store_in_sample_residuals : bool, default True
            If `True`, in-sample residuals will be stored in the forecaster object
            after fitting (`in_sample_residuals_` and `in_sample_residuals_by_bin_`
            attributes).
        suppress_warnings : bool, default False
            If `True`, skforecast warnings will be suppressed during the training 
            process. See skforecast.exceptions.warn_skforecast_categories for more
            information.

        Returns
        -------
        None

        Notes
        -----
        - If `series` is a pandas DataFrame and `exog` is a pandas Series or 
        DataFrame, each exog is duplicated for each series. Exog must have the
        same index as `series` (type, length and frequency).
        - If `series` is a pandas DataFrame and `exog` is a dict of pandas Series 
        or DataFrames. Each key in `exog` must be a column in `series` and the 
        values are the exog for each series. Exog must have the same index as 
        `series` (type, length and frequency).
        - If `series` is a dict of pandas Series, `exog`must be a dict of pandas
        Series or DataFrames. The keys in `series` and `exog` must be the same.
        All series and exog must have a pandas DatetimeIndex with the same 
        frequency.
        
        """

        set_skforecast_warnings(suppress_warnings, action='ignore')

        # TODO: create a method reset_forecaster() to reset all attributes
        # Reset values in case the forecaster has already been fitted.
        self.last_window_                       = None
        self.index_type_                        = None
        self.index_freq_                        = None
        self.training_range_                    = None
        self.series_names_in_                   = None
        self.exog_in_                           = False
        self.exog_names_in_                     = None
        self.exog_type_in_                      = None
        self.exog_dtypes_in_                    = None
        self.X_train_series_names_in_           = None
        self.X_train_window_features_names_out_ = None
        self.X_train_exog_names_out_            = None
        self.X_train_features_names_out_        = None
        self.in_sample_residuals_               = None
        self.in_sample_residuals_by_bin_        = None
        self.is_fitted                          = False
        self.fit_date                           = None

        (
            X_train,
            y_train,
            series_indexes,
            series_names_in_,
            X_train_series_names_in_,
            exog_names_in_,
            X_train_window_features_names_out_,
            X_train_exog_names_out_,
            exog_dtypes_in_,
            last_window_
        ) = self._create_train_X_y(
                series=series, exog=exog, store_last_window=store_last_window
            )

        sample_weight = self.create_sample_weights(
                            series_names_in_ = series_names_in_,
                            X_train          = X_train
                        )

        X_train_regressor = (
            X_train
            if self.encoding is not None
            else X_train.drop(columns="_level_skforecast")
        )
        if sample_weight is not None:
            self.regressor.fit(
                X             = X_train_regressor,
                y             = y_train,
                sample_weight = sample_weight,
                **self.fit_kwargs
            )
        else:
            self.regressor.fit(X=X_train_regressor, y=y_train, **self.fit_kwargs)

        self.series_names_in_ = series_names_in_
        self.X_train_series_names_in_ = X_train_series_names_in_
        self.X_train_window_features_names_out_ = X_train_window_features_names_out_
        self.X_train_features_names_out_ = X_train_regressor.columns.to_list()

        self.is_fitted = True
        self.fit_date = pd.Timestamp.today().strftime('%Y-%m-%d %H:%M:%S')
        self.training_range_ = {k: v[[0, -1]] for k, v in series_indexes.items()}
        self.index_type_ = type(series_indexes[series_names_in_[0]])
        if isinstance(series_indexes[series_names_in_[0]], pd.DatetimeIndex):
            self.index_freq_ = series_indexes[series_names_in_[0]].freqstr
        else:
            self.index_freq_ = series_indexes[series_names_in_[0]].step

        if exog is not None:
            self.exog_in_ = True
            self.exog_names_in_ = exog_names_in_
            self.exog_type_in_ = type(exog)
            self.exog_dtypes_in_ = exog_dtypes_in_
            self.X_train_exog_names_out_ = X_train_exog_names_out_

        self.in_sample_residuals_ = {}
        self.in_sample_residuals_by_bin_ = {}
        if store_in_sample_residuals:
            y_pred = self.regressor.predict(X_train_regressor)
            if self.encoding is not None:
                for level in X_train_series_names_in_:
                    if self.encoding == 'onehot':
                        mask = X_train[level].to_numpy() == 1.
                    else:
                        encoded_value = self.encoding_mapping_[level]
                        mask = X_train['_level_skforecast'].to_numpy() == encoded_value

                    self._binning_in_sample_residuals(
                        level  = level,
                        y_true = y_train[mask],
                        y_pred = y_pred[mask]
                    )
            
            # NOTE: the _unknown_level is a random sample of 10_000 residuals of all levels.
            self._binning_in_sample_residuals(
                    level = '_unknown_level',
                    y_true = y_train,
                    y_pred = y_pred
                )
        else:
            if self.encoding is not None:
                for level in X_train_series_names_in_:
                    self.in_sample_residuals_[level] = None
                    self.in_sample_residuals_by_bin_[level] = None
            self.in_sample_residuals_['_unknown_level'] = None
            self.in_sample_residuals_by_bin_['_unknown_level'] = None

        if store_last_window:
            self.last_window_ = last_window_
        
        set_skforecast_warnings(suppress_warnings, action='default')

    
    def _binning_in_sample_residuals(
        self,
        level: str,
        y_true: np.ndarray,
        y_pred: np.ndarray,
        random_state: int = 123
    ) -> None:
        """
        Binning residuals according to the predicted value each residual is
        associated with. First a skforecast.preprocessing.QuantileBinner object
        is fitted to the predicted values. Then, residuals are binned according
        to the predicted value each residual is associated with. Residuals are
        stored in the forecaster object as `in_sample_residuals_` and
        `in_sample_residuals_by_bin_`.
        `y_true` and `y_pred` assumed to be differentiated and or transformed
        according to the attributes `differentiation` and `transformer_series`.
        The number of residuals stored per bin is limited to 
        `10_000 // self.binner.n_bins_`. The total number of residuals stored is
        `10_000`.
        **New in version 0.15.0**

        Parameters
        ----------
        y_true : numpy ndarray
            True values of the time series.
        y_pred : numpy ndarray
            Predicted values of the time series.
        random_state : int, default 123
            Set a seed for the random generator so that the stored sample 
            residuals are always deterministic.

        Returns
        -------
        None
        
        """
        self.binner[level] = QuantileBinner(**self.binner_kwargs)
        residuals = y_true - y_pred
        data = pd.DataFrame({'prediction': y_pred, 'residuals': residuals})
        data['bin'] = self.binner[level].fit_transform(y_pred).astype(int)
        self.in_sample_residuals_by_bin_[level] = (
            data.groupby('bin')['residuals'].apply(np.array).to_dict()
        )

        rng = np.random.default_rng(seed=random_state)
        max_sample = 10_000 // self.binner[level].n_bins_
        for k, v in self.in_sample_residuals_by_bin_[level].items():
            if len(v) > max_sample:
                sample = v[rng.integers(low=0, high=len(v), size=max_sample)]
                self.in_sample_residuals_by_bin_[level][k] = sample

        if len(residuals) > 10_000:
            residuals = residuals[
                rng.integers(low=0, high=len(residuals), size=max_sample)
            ]
        
        self.in_sample_residuals_[level] = residuals
        self.binner_intervals_[level] = self.binner[level].intervals_


    def _create_predict_inputs(
        self,
        steps: int,
        levels: str | list[str] | None = None,
        last_window: pd.DataFrame | None = None,
        exog: pd.Series | pd.DataFrame | dict[str, pd.Series | pd.DataFrame] | None = None,
        predict_boot: bool = False,
        use_in_sample_residuals: bool = True,
        use_binned_residuals: bool = False,
        check_inputs: bool = True
    ) -> tuple[pd.DataFrame, dict[str, np.ndarray] | None, list[str], pd.Index, dict[str, np.ndarray] | None]:
        """
        Create the inputs needed for the first iteration of the prediction 
        process. As this is a recursive process, the last window is updated at 
        each iteration of the prediction process.
        
        Parameters
        ----------
        steps : int
            Number of future steps predicted.
        levels : str, list, default None
            Time series to be predicted. If `None` all levels whose last window
            ends at the same datetime index will be predicted together.
        last_window : pandas DataFrame, default None
            Series values used to create the predictors (lags) needed in the 
            first iteration of the prediction (t + 1).
            If `last_window = None`, the values stored in `self.last_window_` are
            used to calculate the initial predictors, and the predictions start
            right after training data.
        exog : pandas Series, pandas DataFrame, default None
            Exogenous variable/s included as predictor/s.
        predict_boot : bool, default False
            If `True`, residuals are returned to generate bootstrapping predictions.
        use_in_sample_residuals : bool, default True
            If `True`, residuals from the training data are used as proxy of
            prediction error to create predictions. 
            If `False`, out of sample residuals (calibration) are used. 
            Out-of-sample residuals must be precomputed using Forecaster's
            `set_out_sample_residuals()` method.
        check_inputs : bool, default True
            If `True`, the input is checked for possible warnings and errors 
            with the `check_predict_input` function. This argument is created 
            for internal use and is not recommended to be changed.

        Returns
        -------
        last_window : pandas DataFrame
            Series values used to create the predictors needed in the first 
            iteration of the prediction (t + 1).
        exog_values_dict : dict, None
            Exogenous variable/s included as predictor/s for each series in 
            each step. The keys are the steps and the values are numpy arrays
            where each column is an exog and each row a series (level).
        levels : list
            Names of the series (levels) to be predicted.
        prediction_index : pandas Index
            Index of the predictions.
        residuals : dict, None
            Residuals used to generate bootstrapping predictions for each level 
            in the form `{level: residuals}`. If `predict_boot = False`, 
            `residuals` is `None`.
        
        """

        input_levels_is_None = True if levels is None else False
        levels, input_levels_is_list = prepare_levels_multiseries(
            X_train_series_names_in_=self.X_train_series_names_in_, levels=levels
        )

        if self.is_fitted:
            if last_window is None:
                levels, last_window = preprocess_levels_self_last_window_multiseries(
                                          levels               = levels,
                                          input_levels_is_list = input_levels_is_list,
                                          last_window_         = self.last_window_
                                      )
            else:
                if input_levels_is_None and isinstance(last_window, pd.DataFrame):
                    levels = last_window.columns.to_list()
            
        if self.is_fitted and predict_boot:
            residuals = prepare_residuals_multiseries(
                            levels                  = levels,
                            use_in_sample_residuals = use_in_sample_residuals,
                            encoding                = self.encoding,
                            in_sample_residuals_    = self.in_sample_residuals_,
                            out_sample_residuals_   = self.out_sample_residuals_
                        )
        else:
            residuals = None

        if check_inputs:
            check_predict_input(
                forecaster_name  = type(self).__name__,
                steps            = steps,
                is_fitted        = self.is_fitted,
                exog_in_         = self.exog_in_,
                index_type_      = self.index_type_,
                index_freq_      = self.index_freq_,
                window_size      = self.window_size,
                last_window      = last_window,
                exog             = exog,
                exog_type_in_    = self.exog_type_in_,
                exog_names_in_   = self.exog_names_in_,
                interval         = None,
                levels           = levels,
                series_names_in_ = self.series_names_in_,
                encoding         = self.encoding
            )

        last_window = last_window.iloc[
            -self.window_size :, last_window.columns.get_indexer(levels)
        ].copy()
        _, last_window_index = preprocess_last_window(
                                   last_window   = last_window,
                                   return_values = False
                               )
        prediction_index = expand_index(
                               index = last_window_index,
                               steps = steps
                           )

        if exog is not None:
            if isinstance(exog, dict):
                # Empty dataframe to be filled with the exog values of each level
                empty_exog = pd.DataFrame(
                                 data  = {col: pd.Series(dtype=dtype)
                                          for col, dtype in self.exog_dtypes_in_.items()},
                                 index = prediction_index
                             )
            else:
                if isinstance(exog, pd.Series):
                    exog = exog.to_frame()
                
                exog = transform_dataframe(
                           df                = exog,
                           transformer       = self.transformer_exog,
                           fit               = False,
                           inverse_transform = False
                       )
                check_exog_dtypes(exog=exog)
                exog_values = exog.to_numpy()[:steps]
        else:
            exog_values = None
        
        exog_values_all_levels = []
        for level in levels:
            last_window_level = last_window[level].to_numpy()
            last_window_level = transform_numpy(
                array             = last_window_level,
                transformer       = self.transformer_series_.get(level, self.transformer_series_['_unknown_level']),
                fit               = False,
                inverse_transform = False
            )

            if self.differentiation is not None:
                if level not in self.differentiator_.keys():
                    self.differentiator_[level] = copy(self.differentiator_['_unknown_level'])
                if self.differentiator_[level] is not None:
                    last_window_level = (
                        self.differentiator_[level].fit_transform(last_window_level)
                    )
            
            last_window[level] = last_window_level

            if isinstance(exog, dict):
                # Fill the empty dataframe with the exog values of each level
                # and transform them if necessary
                exog_values = exog.get(level, None)
                if exog_values is not None:
                    if isinstance(exog_values, pd.Series):
                        exog_values = exog_values.to_frame()

                    exog_values = empty_exog.fillna(exog_values)
                    exog_values = transform_dataframe(
                                      df                = exog_values,
                                      transformer       = self.transformer_exog,
                                      fit               = False,
                                      inverse_transform = False
                                  )
                    
                    check_exog_dtypes(
                        exog      = exog_values,
                        series_id = f"`exog` for series '{level}'"
                    )
                    exog_values = exog_values.to_numpy()
                else:
                    exog_values = empty_exog.to_numpy(copy=True)
            
            exog_values_all_levels.append(exog_values)

        if exog is not None:
            # Exog is transformed into a dict where each key is a step and each value
            # is a numpy array where each column is an exog and each row a series
            exog_values_all_levels = np.concatenate(exog_values_all_levels)
            exog_values_dict = {}
            for i in range(steps):
                exog_values_dict[i + 1] = exog_values_all_levels[i::steps, :]
        else:
            exog_values_dict = None

        return last_window, exog_values_dict, levels, prediction_index, residuals


    def _recursive_predict(
        self,
        steps: int,
        levels: list,
        last_window: pd.DataFrame,
        exog_values_dict: dict[str, np.ndarray] | None = None,
        residuals: np.ndarray | None = None,
        use_binned_residuals: bool = False,
    ) -> np.ndarray:
        """
        Predict n steps for one or multiple levels. It is an iterative process
        in which, each prediction, is used as a predictor for the next step.

        Parameters
        ----------
        steps : int
            Number of future steps predicted.
        levels : list
            Time series to be predicted.
        last_window : pandas DataFrame
            Series values used to create the predictors needed in the first 
            iteration of the prediction (t + 1).
        exog_values_dict : dict, default None
            Exogenous variable/s included as predictor/s for each series in 
            each step. The keys are the steps and the values are numpy arrays
            where each column is an exog and each row a series (level).
        residuals : numpy ndarray, default None
            Residuals used to generate bootstrapping predictions in the form
            (steps, levels).
        use_binned_residuals : bool, default False
            If `True`, residuals used in each bootstrapping iteration are selected
            conditioning on the predicted values. If `False`, residuals are selected
            randomly without conditioning on the predicted values.
            **WARNING: This argument is newly introduced and requires special attention.
            It is still experimental and may undergo changes.
            **New in version 0.15.0**

        Returns
        -------
        predictions : numpy ndarray
            Predicted values.

        """

        n_levels = len(levels)
        n_lags = len(self.lags) if self.lags is not None else 0
        n_window_features = (
            len(self.X_train_window_features_names_out_)
            if self.window_features is not None
            else 0
        )
        n_autoreg = n_lags + n_window_features
        n_exog = len(self.X_train_exog_names_out_) if exog_values_dict is not None else 0

        if self.encoding is not None:
            if self.encoding == "onehot":
                levels_encoded = np.zeros(
                    (n_levels, len(self.X_train_series_names_in_)), dtype=float
                )
                for i, level in enumerate(levels):
                    if level in self.X_train_series_names_in_:
                        levels_encoded[i, self.X_train_series_names_in_.index(level)] = 1.
            else:
                levels_encoded = np.array(
                    [self.encoding_mapping_.get(level, None) for level in levels],
                    dtype="float64"
                ).reshape(-1, 1)
            levels_encoded_shape = levels_encoded.shape[1]
        else:
            levels_encoded_shape = 0

        features_shape = n_autoreg + levels_encoded_shape + n_exog
        features = np.full(
            shape=(n_levels, features_shape), fill_value=np.nan, order='F', dtype=float
        )
        if self.encoding is not None:
            features[:, n_autoreg: n_autoreg + levels_encoded_shape] = levels_encoded

        predictions = np.full(
            shape=(steps, n_levels), fill_value=np.nan, order='C', dtype=float
        )
        last_window = np.concatenate((last_window.to_numpy(), predictions), axis=0)

        for i in range(steps):
            
            if self.lags is not None:
                features[:, :n_lags] = last_window[
                    -self.lags - (steps - i), :
                ].transpose()
            if self.window_features is not None:
                features[:, n_lags:n_autoreg] = np.concatenate(
                    [
                        wf.transform(last_window[i:-(steps - i), :]) 
                        for wf in self.window_features
                    ],
                    axis=1
                )
            if exog_values_dict is not None:
                features[:, -n_exog:] = exog_values_dict[i + 1]

            pred = self.regressor.predict(features)
            
            if residuals is not None:

                if use_binned_residuals:
                    step_residual = np.full(
                        shape=n_levels, fill_value=np.nan, dtype=float
                    )
                    for j, level in enumerate(levels):
                        predicted_bin = (
                            self.binner[level].transform(pred[j]).item()
                        )
                        step_residual[j] = residuals[predicted_bin][i, j]
                else:
                    step_residual = residuals[i, :]
                
                pred += step_residual
            
            predictions[i, :] = pred 

            # Update `last_window` values. The first position is discarded and 
            # the new prediction is added at the end.
            last_window[-(steps - i), :] = pred

        return predictions


    def create_predict_X(
        self,
        steps: int,
        levels: str | list[str] | None = None,
        last_window: pd.DataFrame | None = None,
        exog: pd.Series | pd.DataFrame | dict[str, pd.Series | pd.DataFrame] | None = None,
        suppress_warnings: bool = False
    ) -> dict:
        """
        Create the predictors needed to predict `steps` ahead. As it is a recursive
        process, the predictors are created at each iteration of the prediction 
        process.
        
        Parameters
        ----------
        steps : int
            Number of future steps predicted.
        levels : str, list, default None
            Time series to be predicted. If `None` all levels whose last window
            ends at the same datetime index will be predicted together.
        last_window : pandas DataFrame, default None
            Series values used to create the predictors (lags) needed in the 
            first iteration of the prediction (t + 1).
            If `last_window = None`, the values stored in `self.last_window_` are
            used to calculate the initial predictors, and the predictions start
            right after training data.
        exog : pandas Series, pandas DataFrame, default None
            Exogenous variable/s included as predictor/s.
        suppress_warnings : bool, default False
            If `True`, skforecast warnings will be suppressed during the prediction 
            process. See skforecast.exceptions.warn_skforecast_categories for more
            information.

        Returns
        -------
        X_predict_dict : dict
            Dict in the form `{level: X_predict}` with the predictors for each 
            step and series. The index is the same as the prediction index.
        
        """

        set_skforecast_warnings(suppress_warnings, action='ignore')

        (
            last_window,
            exog_values_dict,
            levels,
            prediction_index,
            _
        ) = self._create_predict_inputs(
            steps        = steps,
            levels       = levels,
            last_window  = last_window,
            exog         = exog
        )
  
        with warnings.catch_warnings():
            warnings.filterwarnings(
                "ignore", 
                message="X does not have valid feature names", 
                category=UserWarning
            )
            predictions = self._recursive_predict(
                              steps            = steps,
                              levels           = levels,
                              last_window      = last_window,
                              exog_values_dict = exog_values_dict
                          )
        
        X_predict_dict = {}
        if self.lags is not None:
            idx_lags = np.arange(-steps, 0)[:, None] - self.lags
        len_X_train_series_names_in_ = len(self.X_train_series_names_in_)
        exog_shape = len(self.X_train_exog_names_out_) if exog is not None else 0

        for i, level in enumerate(levels):
            
            X_predict_level = []
            full_predictors_level = np.concatenate(
                (last_window[level].to_numpy(), predictions[:, i])
            )

            if self.lags is not None:
                X_predict_level.append(
                    full_predictors_level[idx_lags + len(full_predictors_level)]
                )

            if self.window_features is not None:
                X_window_features = np.full(
                    shape      = (steps, len(self.X_train_window_features_names_out_)), 
                    fill_value = np.nan, 
                    order      = 'C',
                    dtype      = float
                )
                for j in range(steps):
                    X_window_features[j, :] = np.concatenate(
                        [
                            wf.transform(full_predictors_level[j:-(steps - j)]) 
                            for wf in self.window_features
                        ]
                    )
                X_predict_level.append(X_window_features)

            if self.encoding is not None:
                if self.encoding == 'onehot':
                    level_encoded = np.zeros(
                                        shape = (1, len_X_train_series_names_in_),
                                        dtype = float
                                    )
                    level_encoded[0][self.X_train_series_names_in_.index(level)] = 1.
                else:
                    level_encoded = np.array(
                                        [self.encoding_mapping_.get(level, None)],
                                        dtype = 'float64'
                                    )

                level_encoded = np.tile(level_encoded, (steps, 1))
                X_predict_level.append(level_encoded)
            
            if exog is not None:
                exog_cols = np.full(
                    shape=(steps, exog_shape), fill_value=np.nan, order='C', dtype=float
                )
                for j in range(steps):
                    exog_cols[j, :] = exog_values_dict[j + 1][i, :]
                X_predict_level.append(exog_cols)

            X_predict_dict[level] = pd.DataFrame(
                                        data    = np.concatenate(X_predict_level, axis=1),
                                        columns = self.X_train_features_names_out_,
                                        index   = prediction_index
                                    )
        
        if self.transformer_series is not None or self.differentiation is not None:
            warnings.warn(
                "The output matrix is in the transformed scale due to the "
                "inclusion of transformations or differentiation in the Forecaster. "
                "As a result, any predictions generated using this matrix will also "
                "be in the transformed scale. Please refer to the documentation "
                "for more details: "
                "https://skforecast.org/latest/user_guides/training-and-prediction-matrices.html",
                DataTransformationWarning
            )
        
        set_skforecast_warnings(suppress_warnings, action='default')

        return X_predict_dict


    def predict(
        self,
        steps: int,
        levels: str | list[str] | None = None,
        last_window: pd.DataFrame | None = None,
        exog: pd.Series | pd.DataFrame | dict[str, pd.Series | pd.DataFrame] | None = None,
        suppress_warnings: bool = False,
        check_inputs: bool = True
    ) -> pd.DataFrame:
        """
        Predict n steps ahead. It is an recursive process in which, each prediction,
        is used as a predictor for the next step. Only levels whose last window
        ends at the same datetime index can be predicted together.

        Parameters
        ----------
        steps : int
            Number of future steps predicted.
        levels : str, list, default None
            Time series to be predicted. If `None` all levels whose last window
            ends at the same datetime index will be predicted together.
        last_window : pandas DataFrame, default None
            Series values used to create the predictors (lags) needed in the 
            first iteration of the prediction (t + 1).
            If `last_window = None`, the values stored in `self.last_window_` are
            used to calculate the initial predictors, and the predictions start
            right after training data.
        exog : pandas Series, pandas DataFrame, dict, default None
            Exogenous variable/s included as predictor/s.
        suppress_warnings : bool, default False
            If `True`, skforecast warnings will be suppressed during the prediction 
            process. See skforecast.exceptions.warn_skforecast_categories for more
            information.
        check_inputs : bool, default True
            If `True`, the input is checked for possible warnings and errors 
            with the `check_predict_input` function. This argument is created 
            for internal use and is not recommended to be changed.

        Returns
        -------
        predictions : pandas DataFrame
            Long-format DataFrame with the predictions. The columns are `level`
            and `pred`.

        """

        set_skforecast_warnings(suppress_warnings, action='ignore')

        (
            last_window,
            exog_values_dict,
            levels,
            prediction_index,
            _
        ) = self._create_predict_inputs(
            steps        = steps,
            levels       = levels,
            last_window  = last_window,
            exog         = exog,
            check_inputs = check_inputs
        )

        with warnings.catch_warnings():
            warnings.filterwarnings(
                "ignore", 
                message="X does not have valid feature names", 
                category=UserWarning
            )
            predictions = self._recursive_predict(
                              steps            = steps,
                              levels           = levels,
                              last_window      = last_window,
                              exog_values_dict = exog_values_dict
                          )
        
        for i, level in enumerate(levels):
            if self.differentiation is not None and self.differentiator_[level] is not None:
                predictions[:, i] = (
                    self
                    .differentiator_[level]
                    .inverse_transform_next_window(predictions[:, i])
                )

            predictions[:, i] = transform_numpy(
                array             = predictions[:, i],
                transformer       = self.transformer_series_.get(level, self.transformer_series_['_unknown_level']),
                fit               = False,
                inverse_transform = True
            )
        
        n_steps, n_levels = predictions.shape
        predictions = pd.DataFrame(
            {"level": np.tile(levels, n_steps), "pred": predictions.ravel()},
            index = np.repeat(prediction_index, n_levels),
        )
        
        set_skforecast_warnings(suppress_warnings, action='default')

        return predictions


    def predict_bootstrapping(
        self,
        steps: int,
        levels: str | list[str] | None = None,
        last_window: pd.DataFrame | None = None,
        exog: pd.Series | pd.DataFrame | dict[str, pd.Series | pd.DataFrame] | None = None,
        n_boot: int = 250,
        random_state: int = 123,
        use_in_sample_residuals: bool = True,
        use_binned_residuals: bool = False,
        suppress_warnings: bool = False
    ) -> pd.DataFrame:
        """
        Generate multiple forecasting predictions using a bootstrapping process. 
        By sampling from a collection of past observed errors (the residuals),
        each iteration of bootstrapping generates a different set of predictions. 
        Only levels whose last window ends at the same datetime index can be 
        predicted together. See the Notes section for more information. 
        
        Parameters
        ----------
        steps : int
            Number of future steps predicted.
        levels : str, list, default None
            Time series to be predicted. If `None` all levels whose last window
            ends at the same datetime index will be predicted together.
        last_window : pandas DataFrame, default None
            Series values used to create the predictors (lags) needed in the 
            first iteration of the prediction (t + 1).
            If `last_window = None`, the values stored in `self.last_window_` are
            used to calculate the initial predictors, and the predictions start
            right after training data.
        exog : pandas Series, pandas DataFrame, dict, default None
            Exogenous variable/s included as predictor/s.
        n_boot : int, default 250
            Number of bootstrapping iterations to perform when estimating prediction
            intervals.
        use_in_sample_residuals : bool, default True
            If `True`, residuals from the training data are used as proxy of
<<<<<<< HEAD
            prediction error to create predictions. If `False`, out of sample 
            residuals are used. In the latter case, the user should have
            calculated and stored the residuals within the forecaster (see
            `set_out_sample_residuals()`).
        use_binned_residuals : bool, default False
            If `True`, residuals used in each bootstrapping iteration are selected
            conditioning on the predicted values. If `False`, residuals are selected
            randomly without conditioning on the predicted values.
            **WARNING: This argument is newly introduced and requires special attention.
            It is still experimental and may undergo changes.
            **New in version 0.15.0**
=======
            prediction error to create predictions. 
            If `False`, out of sample residuals (calibration) are used. 
            Out-of-sample residuals must be precomputed using Forecaster's
            `set_out_sample_residuals()` method.
        random_state : int, default 123
            Seed for the random number generator to ensure reproducibility.
>>>>>>> 33069a81
        suppress_warnings : bool, default False
            If `True`, skforecast warnings will be suppressed during the prediction 
            process. See skforecast.exceptions.warn_skforecast_categories for more
            information.

        Returns
        -------
        boot_predictions : pandas DataFrame
            Long-format DataFrame with the bootstrapping predictions. The columns
            are `level`, `pred_boot_0`, `pred_boot_1`, ..., `pred_boot_n_boot`.

        Notes
        -----
        More information about prediction intervals in forecasting:
        https://otexts.com/fpp3/prediction-intervals.html#prediction-intervals-from-bootstrapped-residuals
        Forecasting: Principles and Practice (3nd ed) Rob J Hyndman and George Athanasopoulos.

        """

        set_skforecast_warnings(suppress_warnings, action='ignore')

        (
            last_window,
            exog_values_dict,
            levels,
            prediction_index,
            residuals
        ) = self._create_predict_inputs(
            steps                   = steps,
            levels                  = levels,
            last_window             = last_window,
            exog                    = exog,
            predict_boot            = True,
            use_in_sample_residuals = use_in_sample_residuals,
            use_binned_residuals    = use_binned_residuals
        )

        print(residuals.keys())

        # TODO: results is returned in _create_predict_inputs but now we overwrite it
        # ???????????????????????????
        if use_in_sample_residuals:
            residuals = self.in_sample_residuals_
            residuals_by_bin = self.in_sample_residuals_by_bin_
        else:
            residuals = self.out_sample_residuals_
            residuals_by_bin = self.out_sample_residuals_by_bin_

        n_levels = len(levels)
        rng = np.random.default_rng(seed=random_state)
        sampled_residuals_grid = np.full(
                                     shape      = (steps, n_boot, n_levels),
                                     fill_value = np.nan,
                                     order      = 'F',
                                     dtype      = float
                                 )
        if use_binned_residuals:
            sampled_residuals = {
                k: sampled_residuals_grid.copy() 
                for k in range(self.binner_kwargs['n_bins'])
            }
            for bin in sampled_residuals.keys():
                for i, level in enumerate(levels):
                    sampled_residuals[bin][:, :, i] = rng.choice(
                        a       = residuals_by_bin.get(level, residuals['_unknown_level'])[bin],
                        size    = (steps, n_boot),
                        replace = True
                    )
        else:
            print(residuals.keys())
            for i, level in enumerate(levels):
                sampled_residuals_grid[:, :, i] = rng.choice(
                    a       = residuals.get(level, residuals['_unknown_level']),
                    size    = (steps, n_boot),
                    replace = True
                )
            sampled_residuals = {'all': sampled_residuals_grid}
        
        boot_columns = []
        boot_predictions = np.full(
                               shape      = (steps, n_levels, n_boot),
                               fill_value = np.nan,
                               order      = 'F',
                               dtype      = float
                           )
        
        with warnings.catch_warnings():
            warnings.filterwarnings(
                "ignore", 
                message="X does not have valid feature names", 
                category=UserWarning
            )
            for i in range(n_boot):

                if use_binned_residuals:
                    boot_sampled_residuals = {
                        k: v[:, i, :]
                        for k, v in sampled_residuals.items()
                    }
                else:
                    boot_sampled_residuals = sampled_residuals['all'][:, i, :]

                boot_columns.append(f"pred_boot_{i}")
                boot_predictions[:, :, i] = self._recursive_predict(
                    steps                = steps,
                    levels               = levels,
                    last_window          = last_window,
                    exog_values_dict     = exog_values_dict,
                    residuals            = boot_sampled_residuals,
                    use_binned_residuals = use_binned_residuals,
                )

        for i, level in enumerate(levels):

            if self.differentiation is not None and self.differentiator_[level] is not None:
                boot_predictions[:, i, :] = (
                    self.differentiator_[level]
                    .inverse_transform_next_window(boot_predictions[:, i, :])
                )
            
            transformer_level = self.transformer_series_.get(
                                    level,
                                    self.transformer_series_['_unknown_level']
                                )
            if transformer_level is not None:
                boot_predictions[:, i, :] = np.apply_along_axis(
                    func1d            = transform_numpy,
                    axis              = 0,
                    arr               = boot_predictions[:, i, :],
                    transformer       = transformer_level,
                    fit               = False,
                    inverse_transform = True
                )

        boot_predictions = pd.DataFrame(
                               data    = boot_predictions.reshape(-1, n_boot),
                               index   = np.repeat(prediction_index, n_levels),
                               columns = boot_columns
                           )
        boot_predictions.insert(0, 'level', np.tile(levels, steps))
        
        set_skforecast_warnings(suppress_warnings, action='default')

        return boot_predictions


    def predict_interval(
        self,
        steps: int,
        levels: str | list[str] | None = None,
        last_window: pd.DataFrame | None = None,
        exog: pd.Series | pd.DataFrame | dict[str, pd.Series | pd.DataFrame] | None = None,
        interval: list[float] | tuple[float] = [5, 95],
        n_boot: int = 250,
        random_state: int = 123,
        use_in_sample_residuals: bool = True,
        suppress_warnings: bool = False
    ) -> pd.DataFrame:
        """
        Iterative process in which, each prediction, is used as a predictor
        for the next step and bootstrapping is used to estimate prediction
        intervals. Both predictions and intervals are returned.
        
        Parameters
        ----------
        steps : int
            Number of future steps predicted.
        levels : str, list, default None
            Time series to be predicted. If `None` all levels whose last window
            ends at the same datetime index will be predicted together.
        last_window : pandas DataFrame, default None
            Series values used to create the predictors (lags) needed in the 
            first iteration of the prediction (t + 1).
            If `last_window = None`, the values stored in `self.last_window_` are
            used to calculate the initial predictors, and the predictions start
            right after training data.
        exog : pandas Series, pandas DataFrame, dict, default None
            Exogenous variable/s included as predictor/s.
        interval : list, tuple, default `[5, 95]`
            Confidence of the prediction interval estimated. Sequence of 
            percentiles to compute, which must be between 0 and 100 inclusive. 
            For example, interval of 95% should be as `interval = [2.5, 97.5]`.
        n_boot : int, default 250
            Number of bootstrapping iterations to perform when estimating prediction
            intervals.
        use_in_sample_residuals : bool, default True
            If `True`, residuals from the training data are used as proxy of
            prediction error to create predictions. 
            If `False`, out of sample residuals (calibration) are used. 
            Out-of-sample residuals must be precomputed using Forecaster's
            `set_out_sample_residuals()` method.
        random_state : int, default 123
            Seed for the random number generator to ensure reproducibility.
        suppress_warnings : bool, default False
            If `True`, skforecast warnings will be suppressed during the prediction 
            process. See skforecast.exceptions.warn_skforecast_categories for more
            information.

        Returns
        -------
        predictions : pandas DataFrame
            Long-format DataFrame with the predictions and the lower and upper
            bounds of the estimated interval. The columns are `level`, `pred`,
            `lower_bound`, `upper_bound`.

        Notes
        -----
        More information about prediction intervals in forecasting:
        https://otexts.com/fpp2/prediction-intervals.html
        Forecasting: Principles and Practice (2nd ed) Rob J Hyndman and
        George Athanasopoulos.

        """

        set_skforecast_warnings(suppress_warnings, action='ignore')

        check_interval(interval=interval)

        boot_predictions = self.predict_bootstrapping(
                               steps                   = steps,
                               levels                  = levels,
                               last_window             = last_window,
                               exog                    = exog,
                               n_boot                  = n_boot,
                               random_state            = random_state,
                               use_in_sample_residuals = use_in_sample_residuals,
                               suppress_warnings       = suppress_warnings
                           )
        
        predictions = self.predict(
                          steps             = steps,
                          levels            = levels,
                          last_window       = last_window,
                          exog              = exog,
                          suppress_warnings = suppress_warnings,
                          check_inputs      = False
                      )

        interval = np.array(interval) / 100
        boot_predictions[['lower_bound', 'upper_bound']] = (
            boot_predictions.iloc[:, 1:].quantile(q=interval, axis=1).transpose()
        )

        predictions = pd.concat([
            predictions, boot_predictions[['lower_bound', 'upper_bound']]
        ], axis=1)
        
        set_skforecast_warnings(suppress_warnings, action='default')

        return predictions


    def predict_quantiles(
        self,
        steps: int,
        levels: str | list[str] | None = None,
        last_window: pd.DataFrame | None = None,
        exog: pd.Series | pd.DataFrame | dict[str, pd.Series | pd.DataFrame] | None = None,
        quantiles: list[float] | tuple[float] = [0.05, 0.5, 0.95],
        n_boot: int = 250,
        random_state: int = 123,
        use_in_sample_residuals: bool = True,
        suppress_warnings: bool = False
    ) -> pd.DataFrame:
        """
        Calculate the specified quantiles for each step. After generating 
        multiple forecasting predictions through a bootstrapping process, each 
        quantile is calculated for each step.
        
        Parameters
        ----------
        steps : int
            Number of future steps predicted.
        levels : str, list, default None
            Time series to be predicted. If `None` all levels whose last window
            ends at the same datetime index will be predicted together.
        last_window : pandas DataFrame, default None
            Series values used to create the predictors (lags) needed in the 
            first iteration of the prediction (t + 1).
            If `last_window = None`, the values stored in `self.last_window_` are
            used to calculate the initial predictors, and the predictions start
            right after training data.
        exog : pandas Series, pandas DataFrame, dict, default None
            Exogenous variable/s included as predictor/s.
        quantiles : list, tuple, default [0.05, 0.5, 0.95]
            Sequence of quantiles to compute, which must be between 0 and 1 
            inclusive. For example, quantiles of 0.05, 0.5 and 0.95 should be as 
            `quantiles = [0.05, 0.5, 0.95]`.
        n_boot : int, default 250
            Number of bootstrapping iterations to perform when estimating quantiles.
        use_in_sample_residuals : bool, default True
            If `True`, residuals from the training data are used as proxy of
            prediction error to create predictions. 
            If `False`, out of sample residuals (calibration) are used. 
            Out-of-sample residuals must be precomputed using Forecaster's
            `set_out_sample_residuals()` method.
        random_state : int, default 123
            Seed for the random number generator to ensure reproducibility.
        suppress_warnings : bool, default False
            If `True`, skforecast warnings will be suppressed during the prediction 
            process. See skforecast.exceptions.warn_skforecast_categories for more
            information.

        Returns
        -------
        predictions : pandas DataFrame
            Long-format DataFrame with the quantiles predicted by the forecaster.
            For example, if `quantiles = [0.05, 0.5, 0.95]`, the columns are
            `level`, `q_0.05`, `q_0.5`, `q_0.95`.

        Notes
        -----
        More information about prediction intervals in forecasting:
        https://otexts.com/fpp2/prediction-intervals.html
        Forecasting: Principles and Practice (2nd ed) Rob J Hyndman and
        George Athanasopoulos.

        """

        set_skforecast_warnings(suppress_warnings, action='ignore')

        check_interval(quantiles=quantiles)

        predictions = self.predict_bootstrapping(
                          steps                   = steps,
                          levels                  = levels,
                          last_window             = last_window,
                          exog                    = exog,
                          n_boot                  = n_boot,
                          random_state            = random_state,
                          use_in_sample_residuals = use_in_sample_residuals,
                          suppress_warnings       = suppress_warnings
                      )
        
        quantiles_cols = [f'q_{q}' for q in quantiles]
        predictions[quantiles_cols] = (
            predictions.iloc[:, 1:].quantile(q=quantiles, axis=1).transpose()
        )
        predictions = predictions[['level'] + quantiles_cols]
        
        set_skforecast_warnings(suppress_warnings, action='default')

        return predictions


    def predict_dist(
        self,
        steps: int,
        distribution: object,
        levels: str | list[str] | None = None,
        last_window: pd.DataFrame | None = None,
        exog: pd.Series | pd.DataFrame | dict[str, pd.Series | pd.DataFrame] | None = None,
        n_boot: int = 250,
        random_state: int = 123,
        use_in_sample_residuals: bool = True,
        suppress_warnings: bool = False
    ) -> pd.DataFrame:
        """
        Fit a given probability distribution for each step. After generating 
        multiple forecasting predictions through a bootstrapping process, each 
        step is fitted to the given distribution.
        
        Parameters
        ----------
        steps : int
            Number of future steps predicted.
        distribution : object
            A distribution object from scipy.stats with methods `_pdf` and `fit`. 
            For example scipy.stats.norm.
        levels : str, list, default None
            Time series to be predicted. If `None` all levels whose last window
            ends at the same datetime index will be predicted together.
        last_window : pandas DataFrame, default None
            Series values used to create the predictors (lags) needed in the 
            first iteration of the prediction (t + 1).
            If `last_window = None`, the values stored in `self.last_window_` are
            used to calculate the initial predictors, and the predictions start
            right after training data.
        exog : pandas Series, pandas DataFrame, dict, default None
            Exogenous variable/s included as predictor/s.
        n_boot : int, default 250
            Number of bootstrapping iterations to perform when estimating prediction
            intervals.
        use_in_sample_residuals : bool, default True
            If `True`, residuals from the training data are used as proxy of
            prediction error to create predictions. 
            If `False`, out of sample residuals (calibration) are used. 
            Out-of-sample residuals must be precomputed using Forecaster's
            `set_out_sample_residuals()` method.
        random_state : int, default 123
            Seed for the random number generator to ensure reproducibility.
        suppress_warnings : bool, default False
            If `True`, skforecast warnings will be suppressed during the prediction 
            process. See skforecast.exceptions.warn_skforecast_categories for more
            information.

        Returns
        -------
        predictions : pandas DataFrame
            Long-format DataFrame with the parameters of the fitted distribution
            for each step. The columns are `level`, `param_0`, `param_1`, ..., 
            `param_n`, where `param_i` are the parameters of the distribution.

        """

        if not hasattr(distribution, "_pdf") or not callable(getattr(distribution, "fit", None)):
            raise TypeError(
                "`distribution` must be a valid probability distribution object "
                "from scipy.stats, with methods `_pdf` and `fit`."
            )

        set_skforecast_warnings(suppress_warnings, action='ignore')

        predictions = self.predict_bootstrapping(
                          steps                   = steps,
                          levels                  = levels,
                          last_window             = last_window,
                          exog                    = exog,
                          n_boot                  = n_boot,
                          random_state            = random_state,
                          use_in_sample_residuals = use_in_sample_residuals,
                          suppress_warnings       = suppress_warnings
                      )

        param_names = [
            p for p in inspect.signature(distribution._pdf).parameters 
            if not p == "x"
        ] + ["loc", "scale"]

        predictions[param_names] = (
            predictions.iloc[:, 1:].apply(
                lambda x: distribution.fit(x), axis=1, result_type='expand'
            )
        )
        predictions = predictions[['level'] + param_names]

        set_skforecast_warnings(suppress_warnings, action='default')

        return predictions

    def set_params(
        self, 
        params: dict[str, object]
    ) -> None:
        """
        Set new values to the parameters of the scikit learn model stored in the
        forecaster.
        
        Parameters
        ----------
        params : dict
            Parameters values.

        Returns
        -------
        None
        
        """

        self.regressor = clone(self.regressor)
        self.regressor.set_params(**params)

    def set_fit_kwargs(
        self, 
        fit_kwargs: dict[str, object]
    ) -> None:
        """
        Set new values for the additional keyword arguments passed to the `fit` 
        method of the regressor.
        
        Parameters
        ----------
        fit_kwargs : dict
            Dict of the form {"argument": new_value}.

        Returns
        -------
        None
        
        """

        self.fit_kwargs = check_select_fit_kwargs(self.regressor, fit_kwargs=fit_kwargs)

    def set_lags(
        self, 
        lags: int | list[int] | np.ndarray[int] | range[int] | None = None
    ) -> None:
        """
        Set new value to the attribute `lags`. Attributes `lags_names`, 
        `max_lag` and `window_size` are also updated.
        
        Parameters
        ----------
        lags : int, list, numpy ndarray, range, default None
            Lags used as predictors. Index starts at 1, so lag 1 is equal to t-1. 
        
            - `int`: include lags from 1 to `lags` (included).
            - `list`, `1d numpy ndarray` or `range`: include only lags present in 
            `lags`, all elements must be int.
            - `None`: no lags are included as predictors. 

        Returns
        -------
        None
        
        """

        if self.window_features is None and lags is None:
            raise ValueError(
                "At least one of the arguments `lags` or `window_features` "
                "must be different from None. This is required to create the "
                "predictors used in training the forecaster."
            )
        
        self.lags, self.lags_names, self.max_lag = initialize_lags(type(self).__name__, lags)
        self.window_size = max(
            [ws for ws in [self.max_lag, self.max_size_window_features] 
             if ws is not None]
        )
        
        if self.differentiation is not None:
            self.window_size += self.differentiation_max
            if isinstance(self.differentiator, dict):
                for series in self.differentiator.keys():
                    if self.differentiator[series] is not None:
                        self.differentiator[series].set_params(window_size=self.window_size)
            else:
                self.differentiator.set_params(window_size=self.window_size)

    def set_window_features(
        self, 
        window_features: object | list[object] | None = None
    ) -> None:
        """
        Set new value to the attribute `window_features`. Attributes 
        `max_size_window_features`, `window_features_names`, 
        `window_features_class_names` and `window_size` are also updated.
        
        Parameters
        ----------
        window_features : object, list, default None
            Instance or list of instances used to create window features. Window features
            are created from the original time series and are included as predictors.

        Returns
        -------
        None
        
        """

        if window_features is None and self.lags is None:
            raise ValueError(
                "At least one of the arguments `lags` or `window_features` "
                "must be different from None. This is required to create the "
                "predictors used in training the forecaster."
            )
        
        self.window_features, self.window_features_names, self.max_size_window_features = (
            initialize_window_features(window_features)
        )
        self.window_features_class_names = None
        if window_features is not None:
            self.window_features_class_names = [
                type(wf).__name__ for wf in self.window_features
            ] 
        self.window_size = max(
            [ws for ws in [self.max_lag, self.max_size_window_features] 
             if ws is not None]
        )

        if self.differentiation is not None:
            self.window_size += self.differentiation_max
            if isinstance(self.differentiator, dict):
                for series in self.differentiator.keys():
                    if self.differentiator[series] is not None:
                        self.differentiator[series].set_params(window_size=self.window_size)
            else:
                self.differentiator.set_params(window_size=self.window_size)

    def set_out_sample_residuals(
        self, 
        y_true: dict[str, np.ndarray | pd.Series],
        y_pred: dict[str, np.ndarray | pd.Series],
        append: bool = True,
        random_state: int = 123
    ) -> None:
        """
        Set new values to the attribute `out_sample_residuals_`. Out of sample
        residuals are meant to be calculated using observations that did not
        participate in the training process. `y_true` and `y_pred` are expected
        to be in the original scale of the time series. Residuals are calculated
        as `y_true` - `y_pred`, after applying the necessary transformations and
        differentiations if the forecaster includes them (`self.transformer_series`
        and `self.differentiation`).

        A total of 10_000 residuals are stored in the attribute `out_sample_residuals_`.
        If the number of residuals is greater than 10_000, a random sample of
        10_000 residuals is stored.
        
        Parameters
        ----------
        y_true : dict
            Dictionary of numpy ndarrays or pandas Series with the true values of
            the time series for each series in the form {series: y_true}.
        y_pred : dict
            Dictionary of numpy ndarrays or pandas Series with the predicted values
            of the time series for each series in the form {series: y_pred}.
        append : bool, default False
            If `True`, new residuals are added to the once already stored in the
            attribute `out_sample_residuals_`. If after appending the new residuals,
            the limit of 10_000 samples is exceeded, a random sample of 10_000 is
            kept.
        random_state : int, default 123
            Sets a seed to the random sampling for reproducible output.
        
        Returns
        -------
        None

        Notes
        -----
        Out-of-sample residuals can only be stored for series seen during 
        fit. To save residuals for unseen levels use the key '_unknown_level'. 

        """

        if not self.is_fitted:
            raise NotFittedError(
                "This forecaster is not fitted yet. Call `fit` with appropriate "
                "arguments before using `set_out_sample_residuals()`."
            )

        if not isinstance(y_true, dict):
            raise TypeError(
                f"`y_true` must be a dictionary of numpy ndarrays or pandas Series. "
                f"Got {type(y_true)}."
            )

        if not isinstance(y_pred, dict):
            raise TypeError(
                f"`y_pred` must be a dictionary of numpy ndarrays or pandas Series. "
                f"Got {type(y_pred)}."
            )
        
        if not set(y_true.keys()) == set(y_pred.keys()):
            raise ValueError(
                f"`y_true` and `y_pred` must have the same keys. "
                f"Got {set(y_true.keys())} and {set(y_pred.keys())}."
            )
        
        for k in y_true.keys():
            if not isinstance(y_true[k], (np.ndarray, pd.Series)):
                raise TypeError(
                    f"Values of `y_true` must be numpy ndarrays or pandas Series. "
                    f"Got {type(y_true[k])} for series '{k}'."
                )
            if not isinstance(y_pred[k], (np.ndarray, pd.Series)):
                raise TypeError(
                    f"Values of `y_pred` must be numpy ndarrays or pandas Series. "
                    f"Got {type(y_pred[k])} for series '{k}'."
                )
            if len(y_true[k]) != len(y_pred[k]):
                raise ValueError(
                    f"`y_true` and `y_pred` must have the same length. "
                    f"Got {len(y_true[k])} and {len(y_pred[k])} for series '{k}'."
                )
            if isinstance(y_true[k], pd.Series) and isinstance(y_pred[k], pd.Series):
                if not y_true[k].index.equals(y_pred[k].index):
                    raise ValueError(
                        f"When containing pandas Series, elements in `y_true` and "
                        f"`y_pred` must have the same index. Error with series '{k}'."
                    )

       
        # NOTE: Out-of-sample residuals can only be stored for series seen during 
        # fit. To save residuals for unseen levels use the key '_unknown_level'. 
        series_names_in_ = self.series_names_in_ + ['_unknown_level']        
        if self.out_sample_residuals_ is None:
            if self.encoding is not None:
                self.out_sample_residuals_ = {level: None for level in series_names_in_}
                self.out_sample_residuals_by_bin_ = {level: {} for level in series_names_in_}
            else:
                self.out_sample_residuals_ = {'_unknown_level': None}
                self.out_sample_residuals_by_bin_ = {'_unknown_level': {}}
    
        series_to_update = set(y_pred.keys()).intersection(set(series_names_in_))
        if not series_to_update:
            raise ValueError(
                "Provided keys in `y_pred` and `y_true` do not match any series "
                "seen during `fit`. Residuals cannot be updated."
            )
        
        for level in series_to_update:
            residuals_level, residuals_by_bin_level = (
                self._binning_out_sample_residuals(
                    level        = level,
                    y_true       = y_true[level],
                    y_pred       = y_pred[level],
                    append       = append,
                    random_state = random_state
                )
            )
            self.out_sample_residuals_[level] = residuals_level
            self.out_sample_residuals_by_bin_[level] = residuals_by_bin_level

        if self.encoding is None or '_unknown_level' not in series_to_update:
            if list(y_true.keys()) != ['_unknown_level']:
                warnings.warn(
                    "As `encoding` is set to `None`, no distinction between levels "
                    "is made. All residuals are stored in the '_unknown_level' key.",
                    UnknownLevelWarning
                )

            # NOTE: when encoding is None, all levels are combined in '_unknown_level'.
            if list(self.out_sample_residuals_.keys()) != ['_unknown_level']:
                # To latelly refresh completly _unknown_level
                self.out_sample_residuals_.pop('_unknown_level', None)
            residuals_all_levels = np.concatenate(
                [value for value in self.out_sample_residuals_.values() if value is not None]
            )
            if len(residuals_all_levels) > 10_000:
                rng = np.random.default_rng(seed=random_state)
                residuals_all_levels = rng.choice(
                                            a       = residuals_all_levels,
                                            size    = 10_000,
                                            replace = False
                                        )
            all_keys = set(
                key
                for d in self.out_sample_residuals_by_bin_.values()
                for key in d
            )
            residuals_by_bin_all_levels = {
                key: np.concatenate([
                        d.get(key, np.array([]))
                        for d in self.out_sample_residuals_by_bin_.values()
                    ])
                for key in all_keys
            }
            for key in residuals_by_bin_all_levels.keys():
                if len(residuals_by_bin_all_levels[key]) > 10_000:
                    rng = np.random.default_rng(seed=random_state)
                    residuals_by_bin_all_levels[key] = rng.choice(
                        a       = residuals_by_bin_all_levels[key],
                        size    = 10_000,
                        replace = False
                    )

            if self.encoding is None:
                self.out_sample_residuals_ = {'_unknown_level': residuals_all_levels}
                self.out_sample_residuals_by_bin_ = {'_unknown_level': residuals_by_bin_all_levels}
            else:
                self.out_sample_residuals_['_unknown_level'] = residuals_all_levels
                self.out_sample_residuals_by_bin_['_unknown_level'] = residuals_by_bin_all_levels


    def _binning_out_sample_residuals(
        self,
        level: str,
        y_true: np.ndarray,
        y_pred: np.ndarray,
        append: bool,
        random_state: int = 123
    ) -> tuple[np.ndarray, dict[str, np.ndarray]]:
        """
        Bin new out sample residuals using the already fitted binner.
        `y_true` and `y_pred` are expected to be in the original scale of the
        time series. Residuals are calculated as `y_true` - `y_pred`, after 
        applying the necessary transformations and differentiations if the
        forecaster includes them (`self.transformer_series` and `self.differentiation`).

        Parameters
        ----------
        level : str
            Name of the level y_true and y_pred belong to.
        y_true : numpy ndarray
            True values of the time series.
        y_pred : numpy ndarray
            Predicted values of the time series.
        append : bool
            If `True`, new residuals are added to the once already stored in the
            attribute `out_sample_residuals_`. If after appending the new residuals,
            the limit of 10_000 samples is exceeded, a random sample of 10_000 is
            kept.
        random_state : int, default 123
            Set a seed for the random generator so that the stored sample 
            residuals are always deterministic.

        Returns
        -------
        residuals : numpy ndarray
            Array with the residuals.
        binned_residuals : dict
            Dictionary with the residuals binned by the fitted binner.
                
        """

        # NOTE: if the level is not known or encoding is None, then transformer,
        # differentiator and binner used are the ones of "_unknown_level"
        transformer = self.transformer_series_.get(level, self.transformer_series_['_unknown_level'])
        differentiator = copy(
                self.differentiator_.get(level, self.differentiator_["_unknown_level"])
            )
        if differentiator is not None:
            differentiator.set_params(window_size=None)
        binner = self.binner.get(level, self.binner['_unknown_level'])
        outsample_residuals_by_bin = deepcopy(self.out_sample_residuals_by_bin_.get(level, {}))
        outsample_residuals = self.out_sample_residuals_.get(level, np.array([]))
        insample_residuals_by_bin = self.in_sample_residuals_by_bin_.get(level, {})

        if isinstance(y_true, pd.Series):
            y_true = y_true.to_numpy()
        if isinstance(y_pred, pd.Series):
            y_pred = y_pred.to_numpy()

        if self.transformer_series:
            y_true = transform_numpy(
                        array             = y_true,
                        transformer       = transformer,
                        fit               = False,
                        inverse_transform = False
                     )
            y_pred = transform_numpy(
                        array             = y_pred,
                        transformer       = transformer,
                        fit               = False,
                        inverse_transform = False
                      )
            
        if differentiator is not None:
            y_true = differentiator.fit_transform(y_true)[differentiator.order:]
            y_pred = differentiator.fit_transform(y_pred)[differentiator.order:]

        residuals = y_true - y_pred
        data = pd.DataFrame({'prediction': y_pred, 'residuals': residuals})
        data['bin'] = binner.transform(y_pred).astype(int)
        residuals_by_bin = data.groupby('bin')['residuals'].apply(np.array).to_dict()

        if append:
            for k, v in residuals_by_bin.items():
                if k in outsample_residuals_by_bin:
                    outsample_residuals_by_bin[k] = np.concatenate((
                        outsample_residuals_by_bin[k], v)
                    )
                else:
                    outsample_residuals_by_bin[k] = v

            outsample_residuals = np.concatenate([
                outsample_residuals if outsample_residuals is not None else np.array([]),
                residuals,
            ])
        else:
            outsample_residuals_by_bin = residuals_by_bin
            outsample_residuals = residuals

        max_samples = 10_000 // binner.n_bins_
        rng = np.random.default_rng(seed=random_state)
        for k, v in outsample_residuals_by_bin.items():
            if len(v) > max_samples:
                sample = rng.choice(a=v, size=max_samples, replace=False)
                outsample_residuals_by_bin[k] = sample

        for k in insample_residuals_by_bin.keys():
            if k not in outsample_residuals_by_bin:
                outsample_residuals_by_bin[k] = np.array([])

        empty_bins = [
            k for k, v in outsample_residuals_by_bin.items()
            if len(v) == 0
        ]

        if empty_bins:
            warnings.warn(
                f"The following bins of level {level} have no out of sample residuals: "
                f"{empty_bins}. No predicted values fall in the interval "
                f"{[self.binner_intervals_[level][bin] for bin in empty_bins]}. "
                f"Empty bins will be filled with a random sample of residuals."
            )
            for k in empty_bins:
                outsample_residuals_by_bin[k] = rng.choice(
                    a       = residuals,
                    size    = min(max_samples, len(residuals)),
                    replace = False
                )
        
        if len(outsample_residuals) > 10_000:
            outsample_residuals = rng.choice(a=residuals, size=10_000, replace=False)

        return outsample_residuals, outsample_residuals_by_bin
    

    def get_feature_importances(
        self,
        sort_importance: bool = True
    ) -> pd.DataFrame:
        """
        Return feature importances of the regressor stored in the
        forecaster. Only valid when regressor stores internally the feature
        importances in the attribute `feature_importances_` or `coef_`.

        Parameters
        ----------
        sort_importance: bool, default True
            If `True`, sorts the feature importances in descending order.

        Returns
        -------
        feature_importances : pandas DataFrame
            Feature importances associated with each predictor.
        
        """

        if not self.is_fitted:
            raise NotFittedError(
                ("This forecaster is not fitted yet. Call `fit` with appropriate "
                 "arguments before using `get_feature_importances()`.")
            )

        if isinstance(self.regressor, Pipeline):
            estimator = self.regressor[-1]
        else:
            estimator = self.regressor

        if hasattr(estimator, 'feature_importances_'):
            feature_importances = estimator.feature_importances_
        elif hasattr(estimator, 'coef_'):
            feature_importances = estimator.coef_
        else:
            warnings.warn(
                (f"Impossible to access feature importances for regressor of type "
                 f"{type(estimator)}. This method is only valid when the "
                 f"regressor stores internally the feature importances in the "
                 f"attribute `feature_importances_` or `coef_`.")
            )
            feature_importances = None

        if feature_importances is not None:
            feature_importances = pd.DataFrame({
                                      'feature': self.X_train_features_names_out_,
                                      'importance': feature_importances
                                  })
            if sort_importance:
                feature_importances = feature_importances.sort_values(
                                          by='importance', ascending=False
                                      )

        return feature_importances<|MERGE_RESOLUTION|>--- conflicted
+++ resolved
@@ -2438,9 +2438,9 @@
         last_window: pd.DataFrame | None = None,
         exog: pd.Series | pd.DataFrame | dict[str, pd.Series | pd.DataFrame] | None = None,
         n_boot: int = 250,
-        random_state: int = 123,
         use_in_sample_residuals: bool = True,
         use_binned_residuals: bool = False,
+        random_state: int = 123,
         suppress_warnings: bool = False
     ) -> pd.DataFrame:
         """
@@ -2470,26 +2470,17 @@
             intervals.
         use_in_sample_residuals : bool, default True
             If `True`, residuals from the training data are used as proxy of
-<<<<<<< HEAD
-            prediction error to create predictions. If `False`, out of sample 
-            residuals are used. In the latter case, the user should have
-            calculated and stored the residuals within the forecaster (see
-            `set_out_sample_residuals()`).
-        use_binned_residuals : bool, default False
-            If `True`, residuals used in each bootstrapping iteration are selected
-            conditioning on the predicted values. If `False`, residuals are selected
-            randomly without conditioning on the predicted values.
-            **WARNING: This argument is newly introduced and requires special attention.
-            It is still experimental and may undergo changes.
-            **New in version 0.15.0**
-=======
             prediction error to create predictions. 
             If `False`, out of sample residuals (calibration) are used. 
             Out-of-sample residuals must be precomputed using Forecaster's
             `set_out_sample_residuals()` method.
+        use_binned_residuals : bool, default False
+            If `True`, residuals are selected based on the predicted values 
+            (binned selection).
+            If `False`, residuals are selected randomly.
+            **New in version 0.15.0**
         random_state : int, default 123
             Seed for the random number generator to ensure reproducibility.
->>>>>>> 33069a81
         suppress_warnings : bool, default False
             If `True`, skforecast warnings will be suppressed during the prediction 
             process. See skforecast.exceptions.warn_skforecast_categories for more
