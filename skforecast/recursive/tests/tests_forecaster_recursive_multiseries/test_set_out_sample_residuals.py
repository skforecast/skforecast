--- conflicted
+++ resolved
@@ -16,8 +16,6 @@
 
 
 def test_set_out_sample_residuals_NotFittedError_when_forecaster_not_fitted():
-<<<<<<< HEAD
-=======
     """
     Test NotFittedError is raised when forecaster is not fitted.
     """
@@ -51,7 +49,6 @@
 
 
 def test_set_out_sample_residuals_TypeError_when_y_pred_is_not_dict():
->>>>>>> 9a63036d
     """
     Test TypeError is raised when y_pred is not a dict.
     """
@@ -68,7 +65,109 @@
         forecaster.set_out_sample_residuals(y_true=y_true, y_pred=y_pred)
 
 
-<<<<<<< HEAD
+def test_set_out_sample_residuals_ValueError_when_y_pred_and_y_true_keys_do_not_match():
+    """
+    Test TypeError is raised when y_pred and y_true keys do not match.
+    """
+    forecaster = ForecasterRecursiveMultiSeries(LinearRegression(), lags=3)
+    forecaster.is_fitted = True
+    y_true = {'1': np.array([1, 2, 3, 4, 5]), '2': np.array([1, 2, 3, 4, 5])}
+    y_pred = {'3': np.array([1, 2, 3, 4, 5]), '4': np.array([1, 2, 3, 4, 5])}
+
+    err_msg = re.escape(
+        f"`y_true` and `y_pred` must have the same keys. "
+        f"Got {set(y_true.keys())} and {set(y_pred.keys())}."
+    )
+    with pytest.raises(ValueError, match = err_msg):
+        forecaster.set_out_sample_residuals(y_true=y_true, y_pred=y_pred)
+
+
+def test_set_out_sample_residuals_TypeError_when_y_true_contains_no_numpy_ndarrays_or_pandas_Series():
+    """
+    Test TypeError is raised when y_true contains no numpy ndarrays or pandas Series.
+    """
+    forecaster = ForecasterRecursiveMultiSeries(LinearRegression(), lags=3)
+    forecaster.is_fitted = True
+    y_true = {'1': 'not_ndarray'}
+    y_pred = {'1': np.array([1, 2, 3, 4, 5])}
+
+    err_msg = re.escape(
+        f"Values of `y_true` must be numpy ndarrays or pandas Series. "
+        f"Got {type(y_true['1'])} for series '1'."
+    )
+    with pytest.raises(TypeError, match = err_msg):
+        forecaster.set_out_sample_residuals(y_true=y_true, y_pred=y_pred)
+
+
+def test_set_out_sample_residuals_TypeError_when_y_pred_contains_no_numpy_ndarrays_or_pandas_Series():
+    """
+    Test TypeError is raised when y_pred contains no numpy ndarrays or pandas Series.
+    """
+    forecaster = ForecasterRecursiveMultiSeries(LinearRegression(), lags=3)
+    forecaster.is_fitted = True
+    y_true = {'1': np.array([1, 2, 3, 4, 5])}
+    y_pred = {'1': 'not_ndarray'}
+
+    err_msg = re.escape(
+        f"Values of `y_pred` must be numpy ndarrays or pandas Series. "
+        f"Got {type(y_pred['1'])} for series '1'."
+    )
+    with pytest.raises(TypeError, match = err_msg):
+        forecaster.set_out_sample_residuals(y_true=y_true, y_pred=y_pred)
+
+
+def test_set_out_sample_residuals_ValueError_when_y_true_and_y_pred_have_elements_with_different_lengths():
+    """
+    Test ValueError is raised when y_true and y_pred have elements with different lengths.
+    """
+    forecaster = ForecasterRecursiveMultiSeries(LinearRegression(), lags=3)
+    forecaster.is_fitted = True
+    y_true = {'1': np.array([1, 2, 3, 4, 5]), '2': np.array([1, 2, 3, 4, 5])}
+    y_pred = {'1': np.array([1, 2, 3, 4, 5]), '2': np.array([1, 2])}
+
+    err_msg = re.escape(
+        f"`y_true` and `y_pred` must have the same length. "
+        f"Got {len(y_true['2'])} and {len(y_pred['2'])} for series '2'."
+    )
+    with pytest.raises(ValueError, match = err_msg):
+        forecaster.set_out_sample_residuals(y_true=y_true, y_pred=y_pred)
+
+
+def test_set_out_sample_residuals_ValueError_when_y_true_and_y_pred_have_series_with_different_indexes():
+    """
+    Test ValueError is raised when y_true and y_pred have series with different indexes.
+    """
+    forecaster = ForecasterRecursiveMultiSeries(LinearRegression(), lags=3)
+    forecaster.is_fitted = True
+    y_true = {'1': pd.Series([1, 2, 3, 4, 5], index=[1, 2, 3, 4, 5])}
+    y_pred = {'1': pd.Series([1, 2, 3, 4, 5])}
+
+    err_msg = re.escape(
+        "When containing pandas Series, elements in `y_true` and "
+        "`y_pred` must have the same index. Error with series '1'."
+    )
+    with pytest.raises(ValueError, match = err_msg):
+        forecaster.set_out_sample_residuals(y_true=y_true, y_pred=y_pred)
+
+
+def test_set_out_sample_residuals_ValueError_when_inputs_does_not_match_series_seen_in_fit():
+    """
+    Test ValueError is raised when inputs does not contain keys that match any 
+    series seen in fit.
+    """
+    forecaster = ForecasterRecursiveMultiSeries(LinearRegression(), lags=3)
+    forecaster.fit(series=series)
+    y_true = {'5': np.array([1, 2, 3])}
+    y_pred = {'5': np.array([1, 2, 3])}
+
+    err_msg = re.escape(
+        "Provided keys in `y_pred` and `y_true` do not match any series "
+        "seen during `fit`. Residuals cannot be updated."
+    )
+    with pytest.raises(ValueError, match = err_msg):
+        forecaster.set_out_sample_residuals(y_true=y_true, y_pred=y_pred)
+
+
 @pytest.mark.parametrize("residuals", [[1, 2, 3], {'1': [1, 2, 3, 4]}], 
                          ids=lambda residuals: f'residuals: {residuals}')
 def test_set_out_sample_residuals_TypeError_when_residuals_is_not_a_dict_of_numpy_ndarray(residuals):
@@ -84,112 +183,6 @@
     )
     with pytest.raises(TypeError, match = err_msg):
         forecaster.set_out_sample_residuals(residuals=residuals)
-
-
-def test_set_out_sample_residuals_UnknownLevelWarning_when_residuals_levels_but_encoding_None():
-=======
-def test_set_out_sample_residuals_ValueError_when_y_pred_and_y_true_keys_do_not_match():
->>>>>>> 9a63036d
-    """
-    Test TypeError is raised when y_pred and y_true keys do not match.
-    """
-    forecaster = ForecasterRecursiveMultiSeries(LinearRegression(), lags=3)
-    forecaster.is_fitted = True
-    y_true = {'1': np.array([1, 2, 3, 4, 5]), '2': np.array([1, 2, 3, 4, 5])}
-    y_pred = {'3': np.array([1, 2, 3, 4, 5]), '4': np.array([1, 2, 3, 4, 5])}
-
-    err_msg = re.escape(
-        f"`y_true` and `y_pred` must have the same keys. "
-        f"Got {set(y_true.keys())} and {set(y_pred.keys())}."
-    )
-    with pytest.raises(ValueError, match = err_msg):
-        forecaster.set_out_sample_residuals(y_true=y_true, y_pred=y_pred)
-
-
-def test_set_out_sample_residuals_TypeError_when_y_true_contains_no_numpy_ndarrays_or_pandas_Series():
-    """
-    Test TypeError is raised when y_true contains no numpy ndarrays or pandas Series.
-    """
-    forecaster = ForecasterRecursiveMultiSeries(LinearRegression(), lags=3)
-    forecaster.is_fitted = True
-    y_true = {'1': 'not_ndarray'}
-    y_pred = {'1': np.array([1, 2, 3, 4, 5])}
-
-    err_msg = re.escape(
-        f"Values of `y_true` must be numpy ndarrays or pandas Series. "
-        f"Got {type(y_true['1'])} for series '1'."
-    )
-    with pytest.raises(TypeError, match = err_msg):
-        forecaster.set_out_sample_residuals(y_true=y_true, y_pred=y_pred)
-
-
-def test_set_out_sample_residuals_TypeError_when_y_pred_contains_no_numpy_ndarrays_or_pandas_Series():
-    """
-    Test TypeError is raised when y_pred contains no numpy ndarrays or pandas Series.
-    """
-    forecaster = ForecasterRecursiveMultiSeries(LinearRegression(), lags=3)
-    forecaster.is_fitted = True
-    y_true = {'1': np.array([1, 2, 3, 4, 5])}
-    y_pred = {'1': 'not_ndarray'}
-
-    err_msg = re.escape(
-        f"Values of `y_pred` must be numpy ndarrays or pandas Series. "
-        f"Got {type(y_pred['1'])} for series '1'."
-    )
-    with pytest.raises(TypeError, match = err_msg):
-        forecaster.set_out_sample_residuals(y_true=y_true, y_pred=y_pred)
-
-
-def test_set_out_sample_residuals_ValueError_when_y_true_and_y_pred_have_elements_with_different_lengths():
-    """
-    Test ValueError is raised when y_true and y_pred have elements with different lengths.
-    """
-    forecaster = ForecasterRecursiveMultiSeries(LinearRegression(), lags=3)
-    forecaster.is_fitted = True
-    y_true = {'1': np.array([1, 2, 3, 4, 5]), '2': np.array([1, 2, 3, 4, 5])}
-    y_pred = {'1': np.array([1, 2, 3, 4, 5]), '2': np.array([1, 2])}
-
-    err_msg = re.escape(
-        f"`y_true` and `y_pred` must have the same length. "
-        f"Got {len(y_true['2'])} and {len(y_pred['2'])} for series '2'."
-    )
-    with pytest.raises(ValueError, match = err_msg):
-        forecaster.set_out_sample_residuals(y_true=y_true, y_pred=y_pred)
-
-
-def test_set_out_sample_residuals_ValueError_when_y_true_and_y_pred_have_series_with_different_indexes():
-    """
-    Test ValueError is raised when y_true and y_pred have series with different indexes.
-    """
-    forecaster = ForecasterRecursiveMultiSeries(LinearRegression(), lags=3)
-    forecaster.is_fitted = True
-    y_true = {'1': pd.Series([1, 2, 3, 4, 5], index=[1, 2, 3, 4, 5])}
-    y_pred = {'1': pd.Series([1, 2, 3, 4, 5])}
-
-    err_msg = re.escape(
-        "When containing pandas Series, elements in `y_true` and "
-        "`y_pred` must have the same index. Error with series '1'."
-    )
-    with pytest.raises(ValueError, match = err_msg):
-        forecaster.set_out_sample_residuals(y_true=y_true, y_pred=y_pred)
-
-
-def test_set_out_sample_residuals_ValueError_when_inputs_does_not_match_series_seen_in_fit():
-    """
-    Test ValueError is raised when inputs does not contain keys that match any 
-    series seen in fit.
-    """
-    forecaster = ForecasterRecursiveMultiSeries(LinearRegression(), lags=3)
-    forecaster.fit(series=series)
-    y_true = {'5': np.array([1, 2, 3])}
-    y_pred = {'5': np.array([1, 2, 3])}
-
-    err_msg = re.escape(
-        "Provided keys in `y_pred` and `y_true` do not match any series "
-        "seen during `fit`. Residuals cannot be updated."
-    )
-    with pytest.raises(ValueError, match = err_msg):
-        forecaster.set_out_sample_residuals(y_true=y_true, y_pred=y_pred)
 
 
 def test_set_out_sample_residuals_UnknownLevelWarning_when_residuals_levels_but_encoding_None():
