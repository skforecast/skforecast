--- conflicted
+++ resolved
@@ -21,24 +21,7 @@
               )
     with pytest.raises(NotFittedError, match = err_msg):
         check_predict_input(
-<<<<<<< HEAD
-            forecaster_type = 'ForecasterAutoreg',
-            steps           = 5,
-            fitted          = False,
-            included_exog   = False,
-            index_type      = None,
-            index_freq      = None,
-            window_size     = None,
-            last_window     = None,
-            exog            = None,
-            exog_type       = None,
-            exog_col_names  = None,
-            interval        = None,
-            max_steps       = None,
-            levels          = None,
-            series_columns  = None
-=======
-            forecaster_type    = 'class.ForecasterAutoreg',
+            forecaster_type    = 'ForecasterAutoreg',
             steps              = 5,
             fitted             = False,
             included_exog      = False,
@@ -53,7 +36,6 @@
             max_steps          = None,
             levels             = None,
             series_col_names   = None
->>>>>>> c2b99946
         )
         
         
@@ -80,11 +62,7 @@
             interval        = None,
             max_steps       = None,
             levels          = None,
-<<<<<<< HEAD
-            series_columns   = None
-=======
-            series_col_names   = None
->>>>>>> c2b99946
+            series_col_names   = None
         )
         
         
@@ -115,11 +93,7 @@
             interval        = None,
             max_steps       = None,
             levels          = None,
-<<<<<<< HEAD
-            series_columns  = None
-=======
-            series_col_names   = None
->>>>>>> c2b99946
+            series_col_names   = None
         )
 
 
@@ -152,11 +126,7 @@
             interval        = None,
             max_steps       = max_steps,
             levels          = None,
-<<<<<<< HEAD
-            series_columns  = None
-=======
-            series_col_names   = None
->>>>>>> c2b99946
+            series_col_names   = None
         )
 
 
@@ -183,11 +153,7 @@
             interval        = None,
             max_steps       = None,
             levels          = levels,
-<<<<<<< HEAD
-            series_columns  = ['1', '2']
-=======
             series_col_names   = ['1', '2']
->>>>>>> c2b99946
         )
 
 
@@ -217,11 +183,7 @@
             interval        = None,
             max_steps       = None,
             levels          = levels,
-<<<<<<< HEAD
-            series_columns  = series_levels
-=======
             series_col_names   = series_col_names
->>>>>>> c2b99946
         )
 
 
@@ -248,11 +210,7 @@
             interval        = None,
             max_steps       = None,
             levels          = None,
-<<<<<<< HEAD
-            series_columns  = None
-=======
-            series_col_names   = None
->>>>>>> c2b99946
+            series_col_names   = None
         )
 
 
@@ -279,11 +237,7 @@
             interval        = None,
             max_steps       = None,
             levels          = None,
-<<<<<<< HEAD
-            series_columns  = None
-=======
-            series_col_names   = None
->>>>>>> c2b99946
+            series_col_names   = None
         )
 
 
@@ -313,11 +267,7 @@
             interval        = None,
             max_steps       = None,
             levels          = None,
-<<<<<<< HEAD
-            series_columns  = None
-=======
-            series_col_names   = None
->>>>>>> c2b99946
+            series_col_names   = None
         )
 
 
@@ -341,11 +291,7 @@
             interval        = None,
             max_steps       = None,
             levels          = None,
-<<<<<<< HEAD
-            series_columns  = None
-=======
-            series_col_names   = None
->>>>>>> c2b99946
+            series_col_names   = None
         )
 
 
@@ -369,11 +315,7 @@
             interval        = None,
             max_steps       = None,
             levels          = None,
-<<<<<<< HEAD
-            series_columns  = None
-=======
-            series_col_names   = None
->>>>>>> c2b99946
+            series_col_names   = None
         )
 
 
@@ -400,11 +342,7 @@
             interval        = None,
             max_steps       = None,
             levels          = None,
-<<<<<<< HEAD
-            series_columns  = None
-=======
-            series_col_names   = None
->>>>>>> c2b99946
+            series_col_names   = None
         )
 
 
@@ -434,11 +372,7 @@
             interval        = None,
             max_steps       = None,
             levels          = None,
-<<<<<<< HEAD
-            series_columns  = None
-=======
-            series_col_names   = None
->>>>>>> c2b99946
+            series_col_names   = None
         )
 
 
@@ -470,11 +404,7 @@
             interval        = None,
             max_steps       = None,
             levels          = None,
-<<<<<<< HEAD
-            series_columns  = None
-=======
-            series_col_names   = None
->>>>>>> c2b99946
+            series_col_names   = None
         )
 
 
@@ -506,11 +436,7 @@
             interval        = None,
             max_steps       = None,
             levels          = None,
-<<<<<<< HEAD
-            series_columns  = None
-=======
-            series_col_names   = None
->>>>>>> c2b99946
+            series_col_names   = None
         )
 
 
@@ -539,11 +465,7 @@
             interval        = None,
             max_steps       = None,
             levels          = None,
-<<<<<<< HEAD
-            series_columns  = None
-=======
-            series_col_names   = None
->>>>>>> c2b99946
+            series_col_names   = None
         )
 
 
@@ -573,11 +495,7 @@
             interval        = None,
             max_steps       = None,
             levels          = '1',
-<<<<<<< HEAD
-            series_columns  = ['1', '2']
-=======
             series_col_names   = ['1', '2']
->>>>>>> c2b99946
         )
 
 
@@ -611,11 +529,7 @@
             interval        = None,
             max_steps       = None,
             levels          = levels,
-<<<<<<< HEAD
-            series_columns  = ['1', '2']
-=======
             series_col_names   = ['1', '2']
->>>>>>> c2b99946
         )
 
 
@@ -647,11 +561,7 @@
             interval        = None,
             max_steps       = None,
             levels          = None,
-<<<<<<< HEAD
-            series_columns  = series_levels
-=======
             series_col_names   = series_col_names
->>>>>>> c2b99946
         )
 
 
@@ -675,11 +585,7 @@
             interval        = None,
             max_steps       = None,
             levels          = None,
-<<<<<<< HEAD
-            series_columns  = None
-=======
-            series_col_names   = None
->>>>>>> c2b99946
+            series_col_names   = None
         )
 
 
@@ -703,11 +609,7 @@
             interval        = None,
             max_steps       = None,
             levels          = None,
-<<<<<<< HEAD
-            series_columns  = None
-=======
-            series_col_names   = None
->>>>>>> c2b99946
+            series_col_names   = None
         )
 
 
@@ -740,11 +642,7 @@
             interval        = None,
             max_steps       = None,
             levels          = None,
-<<<<<<< HEAD
-            series_columns  = None
-=======
-            series_col_names   = None
->>>>>>> c2b99946
+            series_col_names   = None
         )
 
 
@@ -777,9 +675,5 @@
             interval        = None,
             max_steps       = None,
             levels          = None,
-<<<<<<< HEAD
-            series_columns  = None
-=======
-            series_col_names   = None
->>>>>>> c2b99946
+            series_col_names   = None
         )