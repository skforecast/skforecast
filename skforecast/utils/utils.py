--- conflicted
+++ resolved
@@ -218,12 +218,8 @@
 
 
 def check_interval(
-<<<<<<< HEAD
-    interval: list
-=======
     interval: list=None,
     alpha: float=None
->>>>>>> 4b8f6256
 ) -> None:
     """
     Check provided confidence interval sequence is valid.
@@ -399,13 +395,8 @@
                  f"Got {max(steps)}, but the maximum is {max_steps}.")
             )
 
-<<<<<<< HEAD
-    if interval is not None:
-        check_interval(interval = interval)
-=======
     if interval is not None or alpha is not None:
         check_interval(interval=interval, alpha=alpha)
->>>>>>> 4b8f6256
     
     if forecaster_type == 'ForecasterAutoregMultiSeries':
         if levels is not None and not isinstance(levels, (str, list)):
@@ -430,14 +421,9 @@
         )
     
     if exog is not None:
-<<<<<<< HEAD
-        max_step = max(steps) if isinstance(steps, list) else steps
-        if len(exog) < max_step:
-=======
         # Check exog has many values as distance to max step predicted
         last_step = max(steps) if isinstance(steps, list) else steps
         if len(exog) < last_step:
->>>>>>> 4b8f6256
             raise ValueError(
                 f'`exog` must have at least as many values as the distance to '
                 f'the maximum step predicted, {last_step}.'
