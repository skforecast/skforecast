--- conflicted
+++ resolved
@@ -19,12 +19,6 @@
     """
     Test NotFittedError is raised when forecaster is not fitted.
     """
-<<<<<<< HEAD
-    forecaster = ForecasterDirectMultiVariate(LinearRegression(fit_intercept=True), level='l1',
-                                               lags=3, steps=2)
-    residuals = {1: np.array([1, 2, 3, 4, 5]), 
-                 2: np.array([1, 2, 3, 4, 5])}
-=======
     forecaster = ForecasterDirectMultiVariate(
         regressor=LinearRegression(),
         level='l1',
@@ -33,34 +27,10 @@
     )
     y_true = {1: np.array([1, 2, 3, 4, 5]), 2: np.array([1, 2, 3, 4, 5])}
     y_pred = {1: np.array([1, 2, 3, 4, 5]), 2: np.array([1, 2, 3, 4, 5])}
->>>>>>> 9a63036d
 
     err_msg = re.escape(
         ("This forecaster is not fitted yet. Call `fit` with appropriate "
          "arguments before using `set_out_sample_residuals()`.")
-<<<<<<< HEAD
-    )
-    with pytest.raises(NotFittedError, match = err_msg):
-        forecaster.set_out_sample_residuals(residuals=residuals)
-
-
-@pytest.mark.parametrize("residuals", [[1, 2, 3], {1: [1, 2, 3, 4]}], 
-                         ids=lambda residuals: f'residuals: {residuals}')
-def test_set_out_sample_residuals_TypeError_when_residuals_is_not_a_dict_of_numpy_ndarray(residuals):
-    """
-    Test TypeError is raised when residuals is not a dict of numpy ndarrays.
-    """
-    forecaster = ForecasterDirectMultiVariate(LinearRegression(fit_intercept=True), level='l1',
-                                               lags=3, steps=2)
-    forecaster.fit(series=series)
-    err_msg = re.escape(
-        (f"`residuals` argument must be a dict of numpy ndarrays in the form "
-         "`{step: residuals}`. " 
-         f"Got {type(residuals)}.")
-    )
-    with pytest.raises(TypeError, match = err_msg):
-        forecaster.set_out_sample_residuals(residuals=residuals)
-=======
     )
     with pytest.raises(NotFittedError, match = err_msg):
         forecaster.set_out_sample_residuals(y_true=y_true, y_pred=y_pred)
@@ -108,7 +78,6 @@
     )
     with pytest.raises(TypeError, match = err_msg):
         forecaster.set_out_sample_residuals(y_true=y_true, y_pred=y_pred)
->>>>>>> 9a63036d
 
 
 def test_set_out_sample_residuals_ValueError_when_y_pred_and_y_true_keys_do_not_match():
