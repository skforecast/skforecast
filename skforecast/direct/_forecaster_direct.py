--- conflicted
+++ resolved
@@ -1521,19 +1521,10 @@
             right after training data.
         exog : pandas Series, pandas DataFrame, default None
             Exogenous variable/s included as predictor/s.
-<<<<<<< HEAD
-        n_boot : int, default `250`
+        n_boot : int, default 250
             Number of bootstrapping iterations to perform when estimating prediction
             intervals.
-        use_in_sample_residuals : bool, default `True`
-=======
-        n_boot : int, default 250
-            Number of bootstrapping iterations used to estimate predictions.
-        random_state : int, default 123
-            Sets a seed to the random generator, so that boot predictions are always 
-            deterministic.
         use_in_sample_residuals : bool, default True
->>>>>>> 07cbbfea
             If `True`, residuals from the training data are used as proxy of
             prediction error to create predictions. 
             If `False`, out of sample residuals (calibration) are used. 
@@ -1541,7 +1532,7 @@
             `set_out_sample_residuals()` method.
         use_binned_residuals : Ignored
             Not used, present here for API consistency by convention.
-        random_state : int, default `123`
+        random_state : int, default 123
             Seed for the random number generator to ensure reproducibility.
 
         Returns
@@ -1692,19 +1683,10 @@
             Confidence of the prediction interval estimated. Sequence of 
             percentiles to compute, which must be between 0 and 100 inclusive. 
             For example, interval of 95% should be as `interval = [2.5, 97.5]`.
-<<<<<<< HEAD
-        n_boot : int, default `250`
+        n_boot : int, default 250
             Number of bootstrapping iterations to perform when estimating prediction
             intervals.
-        use_in_sample_residuals : bool, default `True`
-=======
-        n_boot : int, default 250
-            Number of bootstrapping iterations used to estimate predictions.
-        random_state : int, default 123
-            Sets a seed to the random generator, so that boot predictions are always 
-            deterministic.
         use_in_sample_residuals : bool, default True
->>>>>>> 07cbbfea
             If `True`, residuals from the training data are used as proxy of
             prediction error to create predictions. 
             If `False`, out of sample residuals (calibration) are used. 
@@ -1712,7 +1694,7 @@
             `set_out_sample_residuals()` method.
         use_binned_residuals : Ignored
             Not used, present here for API consistency by convention.
-        random_state : int, default `123`
+        random_state : int, default 123
             Seed for the random number generator to ensure reproducibility.
 
         Returns
@@ -1795,18 +1777,9 @@
             Sequence of quantiles to compute, which must be between 0 and 1 
             inclusive. For example, quantiles of 0.05, 0.5 and 0.95 should be as 
             `quantiles = [0.05, 0.5, 0.95]`.
-<<<<<<< HEAD
-        n_boot : int, default `250`
+        n_boot : int, default 250
             Number of bootstrapping iterations to perform when estimating quantiles.
-        use_in_sample_residuals : bool, default `True`
-=======
-        n_boot : int, default 250
-            Number of bootstrapping iterations used to estimate quantiles.
-        random_state : int, default 123
-            Sets a seed to the random generator, so that boot quantiles are always 
-            deterministic.
         use_in_sample_residuals : bool, default True
->>>>>>> 07cbbfea
             If `True`, residuals from the training data are used as proxy of
             prediction error to create predictions. 
             If `False`, out of sample residuals (calibration) are used. 
@@ -1814,7 +1787,7 @@
             `set_out_sample_residuals()` method.
         use_binned_residuals : Ignored
             Not used, present here for API consistency by convention.
-        random_state : int, default `123`
+        random_state : int, default 123
             Seed for the random number generator to ensure reproducibility.
 
         Returns
@@ -1885,19 +1858,10 @@
             right after training data.
         exog : pandas Series, pandas DataFrame, default None
             Exogenous variable/s included as predictor/s.
-<<<<<<< HEAD
-        n_boot : int, default `250`
+        n_boot : int, default 250
             Number of bootstrapping iterations to perform when estimating prediction
             intervals.
-        use_in_sample_residuals : bool, default `True`
-=======
-        n_boot : int, default 250
-            Number of bootstrapping iterations used to estimate predictions.
-        random_state : int, default 123
-            Sets a seed to the random generator, so that boot predictions are always 
-            deterministic.
         use_in_sample_residuals : bool, default True
->>>>>>> 07cbbfea
             If `True`, residuals from the training data are used as proxy of
             prediction error to create predictions. 
             If `False`, out of sample residuals (calibration) are used. 
@@ -1905,7 +1869,7 @@
             `set_out_sample_residuals()` method.
         use_binned_residuals : Ignored
             Not used, present here for API consistency by convention.
-        random_state : int, default `123`
+        random_state : int, default 123
             Seed for the random number generator to ensure reproducibility.
 
         Returns
