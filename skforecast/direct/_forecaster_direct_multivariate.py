--- conflicted
+++ resolved
@@ -1871,31 +1871,17 @@
             right after training data.
         exog : pandas Series, pandas DataFrame, default None
             Exogenous variable/s included as predictor/s.     
-<<<<<<< HEAD
-        n_boot : int, default `250`
+        n_boot : int, default 250
             Number of bootstrapping iterations to perform when estimating prediction
             intervals.            
-        use_in_sample_residuals : bool, default `True`
+        use_in_sample_residuals : bool, default True
             If `True`, residuals from the training data are used as proxy of
             prediction error to create predictions. 
             If `False`, out of sample residuals (calibration) are used. 
             Out-of-sample residuals must be precomputed using Forecaster's
             `set_out_sample_residuals()` method.
-        random_state : int, default `123`
+        random_state : int, default 123
             Seed for the random number generator to ensure reproducibility.   
-=======
-        n_boot : int, default 250
-            Number of bootstrapping iterations used to estimate predictions.
-        random_state : int, default 123
-            Sets a seed to the random generator, so that boot predictions are always 
-            deterministic.               
-        use_in_sample_residuals : bool, default True
-            If `True`, residuals from the training data are used as proxy of
-            prediction error to create predictions. If `False`, out of sample 
-            residuals are used. In the latter case, the user should have
-            calculated and stored the residuals within the forecaster (see
-            `set_out_sample_residuals()`).
->>>>>>> 07cbbfea
         suppress_warnings : bool, default False
             If `True`, skforecast warnings will be suppressed during the prediction 
             process. See skforecast.exceptions.warn_skforecast_categories for more
@@ -2061,31 +2047,17 @@
             Confidence of the prediction interval estimated. Sequence of 
             percentiles to compute, which must be between 0 and 100 inclusive. 
             For example, interval of 95% should be as `interval = [2.5, 97.5]`.
-<<<<<<< HEAD
-        n_boot : int, default `250`
+        n_boot : int, default 250
             Number of bootstrapping iterations to perform when estimating prediction
             intervals.
-        use_in_sample_residuals : bool, default `True`
+        use_in_sample_residuals : bool, default True
             If `True`, residuals from the training data are used as proxy of
             prediction error to create predictions. 
             If `False`, out of sample residuals (calibration) are used. 
             Out-of-sample residuals must be precomputed using Forecaster's
             `set_out_sample_residuals()` method.
-        random_state : int, default `123`
+        random_state : int, default 123
             Seed for the random number generator to ensure reproducibility.
-=======
-        n_boot : int, default 250
-            Number of bootstrapping iterations used to estimate predictions.
-        random_state : int, default 123
-            Sets a seed to the random generator, so that boot predictions are always 
-            deterministic.
-        use_in_sample_residuals : bool, default True
-            If `True`, residuals from the training data are used as proxy of
-            prediction error to create predictions. If `False`, out of sample 
-            residuals are used. In the latter case, the user should have
-            calculated and stored the residuals within the forecaster (see
-            `set_out_sample_residuals()`).
->>>>>>> 07cbbfea
         suppress_warnings : bool, default False
             If `True`, skforecast warnings will be suppressed during the prediction 
             process. See skforecast.exceptions.warn_skforecast_categories for more
@@ -2181,30 +2153,16 @@
             Sequence of quantiles to compute, which must be between 0 and 1 
             inclusive. For example, quantiles of 0.05, 0.5 and 0.95 should be as 
             `quantiles = [0.05, 0.5, 0.95]`.
-<<<<<<< HEAD
-        n_boot : int, default `250`
+        n_boot : int, default 250
             Number of bootstrapping iterations to perform when estimating quantiles.
-        use_in_sample_residuals : bool, default `True`
+        use_in_sample_residuals : bool, default True
             If `True`, residuals from the training data are used as proxy of
             prediction error to create predictions. 
             If `False`, out of sample residuals (calibration) are used. 
             Out-of-sample residuals must be precomputed using Forecaster's
             `set_out_sample_residuals()` method.
-        random_state : int, default `123`
+        random_state : int, default 123
             Seed for the random number generator to ensure reproducibility.
-=======
-        n_boot : int, default 250
-            Number of bootstrapping iterations used to estimate quantiles.
-        random_state : int, default 123
-            Sets a seed to the random generator, so that boot quantiles are always 
-            deterministic.
-        use_in_sample_residuals : bool, default True
-            If `True`, residuals from the training data are used as proxy of
-            prediction error to create quantiles. If `False`, out of sample 
-            residuals are used. In the latter case, the user should have
-            calculated and stored the residuals within the forecaster (see
-            `set_out_sample_residuals()`).
->>>>>>> 07cbbfea
         suppress_warnings : bool, default False
             If `True`, skforecast warnings will be suppressed during the prediction 
             process. See skforecast.exceptions.warn_skforecast_categories for more
@@ -2291,31 +2249,17 @@
             right after training data.
         exog : pandas Series, pandas DataFrame, default None
             Exogenous variable/s included as predictor/s.
-<<<<<<< HEAD
-        n_boot : int, default `250`
+        n_boot : int, default 250
             Number of bootstrapping iterations to perform when estimating prediction
             intervals.
-        use_in_sample_residuals : bool, default `True`
+        use_in_sample_residuals : bool, default True
             If `True`, residuals from the training data are used as proxy of
             prediction error to create predictions. 
             If `False`, out of sample residuals (calibration) are used. 
             Out-of-sample residuals must be precomputed using Forecaster's
             `set_out_sample_residuals()` method.
-        random_state : int, default `123`
+        random_state : int, default 123
             Seed for the random number generator to ensure reproducibility.
-=======
-        n_boot : int, default 250
-            Number of bootstrapping iterations used to estimate predictions.
-        random_state : int, default 123
-            Sets a seed to the random generator, so that boot predictions are always 
-            deterministic.
-        use_in_sample_residuals : bool, default True
-            If `True`, residuals from the training data are used as proxy of
-            prediction error to create predictions. If `False`, out of sample 
-            residuals are used. In the latter case, the user should have
-            calculated and stored the residuals within the forecaster (see
-            `set_out_sample_residuals()`).
->>>>>>> 07cbbfea
         suppress_warnings : bool, default False
             If `True`, skforecast warnings will be suppressed during the prediction 
             process. See skforecast.exceptions.warn_skforecast_categories for more
