################################################################################
#                                ForecasterRnn                                 #
#                                                                              #
# This work by skforecast team is licensed under the BSD 3-Clause License      #
################################################################################
# coding=utf-8

import sys
import warnings
from copy import copy, deepcopy
from typing import Any, Callable, Dict, List, Optional, Tuple, Union
import inspect
import keras
import matplotlib
import matplotlib.pyplot as plt
import numpy as np
import pandas as pd
from sklearn.base import clone
from sklearn.pipeline import Pipeline
from sklearn.preprocessing import MinMaxScaler

import skforecast
from skforecast.utils.utils import transform_dataframe

from ..base import ForecasterBase
from ..exceptions import IgnoredArgumentWarning
from ..utils import (
    check_predict_input,
    check_select_fit_kwargs,
    check_y,
    check_interval,
    expand_index,
    preprocess_last_window,
    preprocess_y,
    set_skforecast_warnings,
    transform_series,
    transform_numpy
)


# TODO. Test Interval
# TODO. Test Grid search
class ForecasterRnn(ForecasterBase):
    """
    This class turns any regressor compatible with the Keras API into a
    Keras RNN multi-serie multi-step forecaster. A unique model is created
    to forecast all time steps and series. Keras enables workflows on top of
    either JAX, TensorFlow, or PyTorch. See documentation for more details.

    Parameters
    ----------
    regressor : regressor or pipeline compatible with the Keras API
        An instance of a regressor or pipeline compatible with the Keras API.
    levels : str, list
        Name of one or more time series to be predicted. This determine the series
        the forecaster will be handling. If `None`, all series used during training
        will be available for prediction.
    lags : int, list, str, default `'auto'`
        Lags used as predictors. If 'auto', lags used are from 1 to N, where N is
        extracted from the input layer `self.regressor.layers[0].input_shape[0][1]`.
    transformer_series : object, dict, default `sklearn.preprocessing.MinMaxScaler(feature_range=(0, 1))`
        An instance of a transformer (preprocessor) compatible with the scikit-learn
        preprocessing API with methods: fit, transform, fit_transform and
        inverse_transform. Transformation is applied to each `series` before training
        the forecaster. ColumnTransformers are not allowed since they do not have
        inverse_transform method.

        - If single transformer: it is cloned and applied to all series.
        - If `dict` of transformers: a different transformer can be used for each series.
    fit_kwargs : dict, default `None`
        Additional arguments to be passed to the `fit` method of the regressor.
    forecaster_id : str, int, default `None`
        Name used as an identifier of the forecaster.
    steps : int, list, str, default `'auto'`
        Steps to be predicted. If 'auto', steps used are from 1 to N, where N is
        extracted from the output layer `self.regressor.layers[-1].output_shape[1]`.
    lags  : Ignored
        Not used, present here for API consistency by convention.
    transformer_exog : Ignored
        Not used, present here for API consistency by convention.
    weight_func : Ignored
        Not used, present here for API consistency by convention.
    n_jobs : Ignored
        Not used, present here for API consistency by convention.

    Attributes
    ----------
    regressor : regressor or pipeline compatible with the Keras API
        An instance of a regressor or pipeline compatible with the Keras API.
        An instance of this regressor is trained for each step. All of them
        are stored in `self.regressors_`.
    levels : str, list
        Name of one or more time series to be predicted. This determine the series
        the forecaster will be handling. If `None`, all series used during training
        will be available for prediction.
    steps : numpy ndarray
        Number of future steps the forecaster will predict when using method
        `predict()`. Since a different model is created for each step, this value
        should be defined before training.
    lags : numpy ndarray
        Lags used as predictors.
    transformer_series : object, dict
        An instance of a transformer (preprocessor) compatible with the scikit-learn
        preprocessing API with methods: fit, transform, fit_transform and
        inverse_transform. Transformation is applied to each `series` before training
        the forecaster. ColumnTransformers are not allowed since they do not have
        inverse_transform method.
    transformer_series_ : dict
        Dictionary with the transformer for each series. It is created cloning the
        objects in `transformer_series` and is used internally to avoid overwriting.
    transformer_exog : Ignored
        Not used, present here for API consistency by convention.
    max_lag : int
        Maximum lag included in `lags`.
    window_size : int
        Size of the window needed to create the predictors.
    last_window_ : pandas Series
        Last window seen by the forecaster during training. It stores the values
        needed to predict the next `step` immediately after the training data.
    index_type_ : type
        Type of index of the input used in training.
    index_freq_ : str
        Frequency of Index of the input used in training.
    training_range_: pandas Index
        First and last values of index of the data used during training.
    series_names_in_ : list
        Names of the series used during training.
    exog_in_ : bool
        If the forecaster has been trained using exogenous variable/s.
    exog_names_in_ : list
        Names of the exogenous variables used during training.
    exog_type_in_ : type
        Type of exogenous variable/s used in training.
    exog_dtypes_in_ : dict
        Type of each exogenous variable/s used in training. If `transformer_exog`
        is used, the dtypes are calculated after the transformation.
    X_train_dim_names_ : dict
        Labels for the multi-dimensional arrays created internally for training.
    y_train_dim_names_ : dict
        Labels for the multi-dimensional arrays created internally for training.
    fit_kwargs : dict
        Additional arguments to be passed to the `fit` method of the regressor.
    in_sample_residuals_ : dict
        Residuals of the models when predicting training data. Only stored up to
        1000 values per model in the form `{step: residuals}`. If `transformer_series`
        is not `None`, residuals are stored in the transformed scale.
    out_sample_residuals : dict
        Residuals of the models when predicting non training data. Only stored
        up to 1000 values per model in the form `{step: residuals}`. If `transformer_series`
        is not `None`, residuals are assumed to be in the transformed scale. Use
        `set_out_sample_residuals()` method to set values.
    creation_date : str
        Date of creation.
    is_fitted : bool
        Tag to identify if the regressor has been fitted (trained).
    fit_date : str
        Date of last fit.
    skforcast_version : str
        Version of skforecast library used to create the forecaster.
    python_version : str
        Version of python used to create the forecaster.
    forecaster_id : str, int
        Name used as an identifier of the forecaster.
    history : dict
        Dictionary with the history of the training of each step. It is created
        internally to avoid overwriting.
    dropna_from_series : Ignored
        Not used, present here for API consistency by convention.
    encoding : Ignored
        Not used, present here for API consistency by convention.
    differentiation : Ignored
        Not used, present here for API consistency by convention.
    differentiation_max : Ignored
        Not used, present here for API consistency by convention.
    differentiator : Ignored
        Not used, present here for API consistency by convention.
    differentiator_ : Ignored
        Not used, present here for API consistency by convention.

    """

    def __init__(
        self,
        regressor: object,
        levels: Union[str, list],
        lags: Optional[Union[int, list, str]] = "auto",
        steps: Optional[Union[int, list, str]] = "auto",
        transformer_series: Optional[Union[object, dict]] = MinMaxScaler(
            feature_range=(0, 1)
        ),
        transformer_exog: Optional[Union[object, dict]] = MinMaxScaler(
            feature_range=(0, 1)
        ),
        weight_func: Optional[Callable] = None,
        fit_kwargs: Optional[dict] = {},
        forecaster_id: Optional[Union[str, int]] = None,
        n_jobs: Any = None,
    ) -> None:
        self.levels = None
        self.transformer_series = transformer_series
        self.transformer_series_ = None
        self.transformer_exog = transformer_exog
        self.weight_func = weight_func
        self.source_code_weight_func = None
        self.max_lag = None
        self.window_size = None
        self.last_window_ = None
        self.index_type_ = None
        self.index_freq_ = None
        self.training_range_ = None
        self.exog_in_ = False
        self.exog_type_in_ = None
        self.exog_dtypes_in_ = None
        self.exog_names_in_ = None
        self.series_names_in_ = None
        self.X_train_dim_names_ = None
        self.y_train_dim_names_ = None
        self.is_fitted = False
        self.creation_date = pd.Timestamp.today().strftime("%Y-%m-%d %H:%M:%S")
        self.fit_date = None
        self.skforecast_version = skforecast.__version__
        self.python_version = sys.version.split(" ")[0]
        self.forecaster_id = forecaster_id
        self.history = None  # TODO: Change to history_ as come from fit method?
        self.dropna_from_series = False  # Ignored in this forecaster
        self.encoding = None   # Ignored in this forecaster
        self.differentiation = None   # Ignored in this forecaster
        self.differentiation_max = None   # Ignored in this forecaster
        self.differentiator = None   # Ignored in this forecaster
        self.differentiator_ = None   # Ignored in this forecaster

        # Infer parameters from the model
        self.regressor = regressor  # TODO: Create copy of regressor copy(regressor)
        layer_init = self.regressor.layers[0]

        if lags == "auto":
            if keras.__version__ < "3.0":
                self.lags = np.arange(layer_init.input_shape[0][1]) + 1
            else:
                self.lags = np.arange(layer_init.output.shape[1]) + 1

            warnings.warn(
                "Setting `lags` = 'auto'. `lags` are inferred from the regressor "
                "architecture. Avoid the warning with lags=lags."
            )
        elif isinstance(lags, int):
            self.lags = np.arange(lags) + 1
        elif isinstance(lags, list):
            self.lags = np.array(lags)
        else:
            raise TypeError(
                f"`lags` argument must be an int, list or 'auto'. Got {type(lags)}."
            )

        self.max_lag = np.max(self.lags)
        self.window_size = self.max_lag

        layer_end = self.regressor.layers[-1]

        try:
            if keras.__version__ < "3.0":
                self.series = layer_end.output_shape[-1]
            else:
                self.series = layer_end.output.shape[-1]
        # if does not work, break the and raise an error the input shape should
        # be shape=(lags, n_series))
        except:
            raise TypeError(
                "Input shape of the regressor should be Input(shape=(lags, n_series))."
            )

        if steps == "auto":
            if keras.__version__ < "3.0":
                self.steps = np.arange(layer_end.output_shape[1]) + 1
            else:
                self.steps = np.arange(layer_end.output.shape[1]) + 1
            warnings.warn(
                "`steps` default value = 'auto'. `steps` inferred from regressor "
                "architecture. Avoid the warning with steps=steps."
            )
        elif isinstance(steps, int):
            self.steps = np.arange(steps) + 1
        elif isinstance(steps, list):
            self.steps = np.array(steps)
        else:
            raise TypeError(
                f"`steps` argument must be an int, list or 'auto'. Got {type(steps)}."
            )

        self.max_step = np.max(self.steps)
        if keras.__version__ < "3.0":
            self.outputs = layer_end.output_shape[-1]
        else:
            self.outputs = layer_end.output.shape[-1]

        if not isinstance(levels, (list, str, type(None))):
            raise TypeError(
                f"`levels` argument must be a string, list or. Got {type(levels)}."
            )

        if isinstance(levels, str):
            self.levels = [levels]
        elif isinstance(levels, list):
            self.levels = levels
        else:
            raise TypeError(
                f"`levels` argument must be a string or a list. Got {type(levels)}."
            )

<<<<<<< HEAD
        self.series_val = None
        self.exog_val = None

        # TODO check that series_val & exog_val should be both available if exog is not None
        if "series_val" in fit_kwargs:
            self.series_val = fit_kwargs["series_val"]
            fit_kwargs.pop("series_val")

        if "exog_val" in fit_kwargs:
            self.exog_val = fit_kwargs["exog_val"]
            fit_kwargs.pop("exog_val")

=======
        self.in_sample_residuals_ = {step: None for step in self.steps}
        self.out_sample_residuals_ = None

        self.series_val = fit_kwargs.pop("series_val", None)
>>>>>>> 07cbbfea
        self.fit_kwargs = check_select_fit_kwargs(
            regressor=self.regressor, fit_kwargs=fit_kwargs
        )

    def __repr__(self) -> str:
        """
        Information displayed when a ForecasterRnn object is printed.
        """

        if isinstance(self.regressor, Pipeline):
            name_pipe_steps = tuple(
                name + "__" for name in self.regressor.named_steps.keys()
            )
            params = {
                key: value
                for key, value in self.regressor.get_params().items()
                if key.startswith(name_pipe_steps)
            }
        else:
            params = self.regressor.get_config()
            compile_config = self.regressor.get_compile_config()

        info = (
            f"{'=' * len(type(self).__name__)} \n"
            f"{type(self).__name__} \n"
            f"{'=' * len(type(self).__name__)} \n"
            f"Regressor: {self.regressor} \n"
            f"Lags: {self.lags} \n"
            f"Transformer for series: {self.transformer_series} \n"
            f"Window size: {self.window_size} \n"
            f"Target series, levels: {self.levels} \n"
            f"Multivariate series (names): {self.series_names_in_} \n"
            f"Maximum steps predicted: {self.steps} \n"
            f"Training range: {self.training_range_.to_list() if self.is_fitted else None} \n"
            f"Training index type: {str(self.index_type_).split('.')[-1][:-2] if self.is_fitted else None} \n"
            f"Training index frequency: {self.index_freq_ if self.is_fitted else None} \n"
            f"Model parameters: {params} \n"
            f"Compile parameters: {compile_config} \n"
            f"fit_kwargs: {self.fit_kwargs} \n"
            f"Creation date: {self.creation_date} \n"
            f"Last fit date: {self.fit_date} \n"
            f"Skforecast version: {self.skforecast_version} \n"
            f"Python version: {self.python_version} \n"
            f"Forecaster id: {self.forecaster_id} \n"
        )

        return info

    def _create_lags(self, y: np.ndarray) -> Tuple[np.ndarray, np.ndarray]:
        """
        Transforms a 1d array into a 3d array (X) and a 3d array (y). Each row
        in X is associated with a value of y and it represents the lags that
        precede it.

        Notice that, the returned matrix X_data, contains the lag 1 in the first
        column, the lag 2 in the second column and so on.

        Parameters
        ----------
        y : numpy ndarray
            1d numpy ndarray Training time series.

        Returns
        -------
        X_data : numpy ndarray
            3d numpy ndarray with the lagged values (predictors).
            Shape: (samples - max(lags), len(lags))
        y_data : numpy ndarray
            3d numpy ndarray with the values of the time series related to each
            row of `X_data` for each step.
            Shape: (len(max_step), samples - max(lags))

        """

        n_splits = len(y) - self.max_lag - self.max_step + 1  # rows of y_data
        if n_splits <= 0:
            raise ValueError(
                (
                    f"The maximum lag ({self.max_lag}) must be less than the length "
                    f"of the series minus the maximum of steps ({len(y) - self.max_step})."
                )
            )

        X_data = np.full(
            shape=(n_splits, (self.max_lag)), fill_value=np.nan, order="F", dtype=float
        )
        for i, lag in enumerate(range(self.max_lag - 1, -1, -1)):
            X_data[:, i] = y[self.max_lag - lag - 1 : -(lag + self.max_step)]

        y_data = np.full(
            shape=(n_splits, self.max_step), fill_value=np.nan, order="F", dtype=float
        )
        for step in range(self.max_step):
            y_data[:, step] = y[self.max_lag + step : self.max_lag + step + n_splits]

        # Get lags index
        X_data = X_data[:, self.lags - 1]

        # Get steps index
        y_data = y_data[:, self.steps - 1]

        return X_data, y_data

    def create_train_X_y(
        self, series: pd.DataFrame, exog: pd.DataFrame = None
    ) -> Tuple[np.ndarray, np.ndarray, dict]:
        """
        Create training matrices. The resulting multi-dimensional matrices contain
        the target variable and predictors needed to train the model.

        Parameters
        ----------
        series : pandas DataFrame
            Training time series.
        exog : Ignored
            Not used, present here for API consistency by convention. This type of
            forecaster does not allow exogenous variables.

        Returns
        -------
        X_train : np.ndarray
            Training values (predictors) for each step. The resulting array has
            3 dimensions: (time_points, n_lags, n_series)
        y_train : np.ndarray
            Values (target) of the time series related to each row of `X_train`.
            The resulting array has 3 dimensions: (time_points, n_steps, n_levels)
        dimension_names : dict
            Labels for the multi-dimensional arrays created internally for training.

        """

        if not isinstance(series, pd.DataFrame):
            raise TypeError(f"`series` must be a pandas DataFrame. Got {type(series)}.")

        series_names_in_ = list(series.columns)

        if not set(self.levels).issubset(set(series.columns)):
            raise ValueError(
                (
                    f"`levels` defined when initializing the forecaster must be included "
                    f"in `series` used for trainng. {set(self.levels) - set(series.columns)} "
                    f"not found."
                )
            )

        if len(series) < self.max_lag + self.max_step:
            raise ValueError(
                (
                    f"Minimum length of `series` for training this forecaster is "
                    f"{self.max_lag + self.max_step}. Got {len(series)}. Reduce the "
                    f"number of predicted steps, {self.max_step}, or the maximum "
                    f"lag, {self.max_lag}, if no more data is available."
                )
            )

        if self.transformer_series is None:
            self.transformer_series_ = {serie: None for serie in series_names_in_}
        elif not isinstance(self.transformer_series, dict):
            self.transformer_series_ = {
                serie: clone(self.transformer_series) for serie in series_names_in_
            }
        else:
            self.transformer_series_ = {serie: None for serie in series_names_in_}
            # Only elements already present in transformer_series_ are updated
            self.transformer_series_.update(
                (k, v)
                for k, v in deepcopy(self.transformer_series).items()
                if k in self.transformer_series_
            )
            series_not_in_transformer_series = set(series.columns) - set(
                self.transformer_series.keys()
            )
            if series_not_in_transformer_series:
                warnings.warn(
                    (
                        f"{series_not_in_transformer_series} not present in "
                        f"`transformer_series`. No transformation is applied to "
                        f"these series."
                    ),
                    IgnoredArgumentWarning,
                )

        # Step 1: Create lags for all columns
        X_train = []
        y_train = []

        for i, serie in enumerate(series.columns):
            x = series[serie]
            check_y(y=x)
            x = transform_series(
                series=x,
                transformer=self.transformer_series_[serie],
                fit=True,
                inverse_transform=False,
            )
            X, _ = self._create_lags(x)
            X_train.append(X)

        for i, serie in enumerate(self.levels):
            y = series[serie]
            check_y(y=y)
            y = transform_series(
                series=y,
                transformer=self.transformer_series_[serie],
                fit=True,
                inverse_transform=False,
            )

            _, y = self._create_lags(y)
            y_train.append(y)

        X_train = np.stack(X_train, axis=2)
        y_train = np.stack(y_train, axis=2)

        train_index = series.index.to_list()[
            self.max_lag : (len(series.index.to_list()) - self.max_step + 1)
        ]
        dimension_names = {
            "X_train": {
                0: train_index,
                1: ["lag_" + str(l) for l in self.lags],
                2: series.columns.to_list(),
            },
            "y_train": {
                0: train_index,
                1: ["step_" + str(l) for l in self.steps],
                2: self.levels,
            },
        }

        if exog is not None:
            exog_train = exog.loc[train_index, :]
            exog_train = transform_dataframe(
                df=exog_train,
                transformer=self.transformer_exog,
                fit=True,
                inverse_transform=False,
            )

            dimension_names["exog_train"] = {
                0: train_index,
                1: exog_train.columns.to_list(),
            }
        else:
            exog_train = None

        return X_train, exog_train, y_train, dimension_names

    def fit(
        self,
        series: pd.DataFrame,
        store_in_sample_residuals: bool = True,
        exog: pd.DataFrame = None,
        suppress_warnings: bool = False,
        store_last_window: str = "Ignored",
    ) -> None:
        """
        Training Forecaster.

        Additional arguments to be passed to the `fit` method of the regressor
        can be added with the `fit_kwargs` argument when initializing the forecaster.

        Parameters
        ----------
        series : pandas DataFrame
            Training time series.
        store_in_sample_residuals : bool, default `True`
            If `True`, in-sample residuals will be stored in the forecaster object
            after fitting (`in_sample_residuals_` attribute).
        exog : Ignored
            Not used, present here for API consistency by convention.
        suppress_warnings : bool, default `False`
            If `True`, skforecast warnings will be suppressed during the prediction
            process. See skforecast.exceptions.warn_skforecast_categories for more
            information.
        store_last_window : Ignored
            Not used, present here for API consistency by convention.
        device : str, default `auto`
            Torch device. if auto `device = torch.device("cuda" if torch.cuda.is_available() else "cpu")`
        Returns
        -------
        None

        """

        set_skforecast_warnings(suppress_warnings, action="ignore")

        # Reset values in case the forecaster has already been fitted.
        self.index_type_ = None
        self.index_freq_ = None
        self.last_window_ = None
        self.exog_in_ = None
        self.exog_type_in_ = None
        self.exog_dtypes_in_ = None
        self.exog_names_in_ = None
        self.series_names_in_ = None
        self.X_train_dim_names_ = None
        self.y_train_dim_names_ = None
        self.in_sample_residuals_ = None
        self.is_fitted = False
        self.training_range_ = None

        # TODO. ask @XIMO deberíamos eliminar las columnas no incluidas en series y en levels?
        self.series_names_in_ = list(series.columns)

        X_train, exog_train, y_train, X_train_dim_names_ = self.create_train_X_y(
            series=series, exog=exog
        )
        self.X_train_dim_names_ = X_train_dim_names_["X_train"]
        self.y_train_dim_names_ = X_train_dim_names_["y_train"]
        self.exog_train_dim_names_ = X_train_dim_names_["exog_train"]

        if keras.__version__ > "3.0" and keras.backend.backend() == "torch":
            import torch

            device = torch.device("cuda" if torch.cuda.is_available() else "cpu")
            torch_device = torch.device(device)

            print(f"Using device: {device}")
            X_train = torch.tensor(X_train).to(torch_device)
            y_train = torch.tensor(y_train).to(torch_device)
            if exog_train:
                exog_train = torch.tensor(exog_train).to(torch_device)

<<<<<<< HEAD
        if self.series_val:
            # TODO. ask @XIMO deveríamos eliminar las columnas no incluidas en series y en levels?
            X_val, exog_val, y_val, _ = self.create_train_X_y(
                series=self.series_val, exog=self.exog_val
            )
=======
        if self.series_val is not None:
            X_val, y_val, _ = self.create_train_X_y(series=self.series_val)
>>>>>>> 07cbbfea
            if keras.__version__ > "3.0" and keras.backend.backend() == "torch":
                X_val = torch.tensor(X_val).to(torch_device)
                y_val = torch.tensor(y_val).to(torch_device)
                if exog_val:
                    exog_val = torch.tensor(exog_val).to(torch_device)

            if exog_val:
                history = self.regressor.fit(
                    x=[X_train, exog_train],
                    y=y_train,
                    validation_data=([X_val, exog_val], y_val),
                    **self.fit_kwargs,
                )
            else:
                history = self.regressor.fit(
                    x=X_train,
                    y=y_train,
                    validation_data=(X_val, y_val),
                    **self.fit_kwargs,
                )
            else:
                history = self.regressor.fit(
                    x=X_train,
                    y=y_train,
                    validation_data=(X_val, y_val),
                    **self.fit_kwargs,
                )
        else:
<<<<<<< HEAD
            if exog_train:
                history = self.regressor.fit(
                    x=[X_train, exog_train],
                    y=y_train,
                    **self.fit_kwargs,
                )
            else:
                history = self.regressor.fit(
                    x=X_train,
                    y=y_train,
                    **self.fit_kwargs,
                )
=======
            history = self.regressor.fit(
                x=X_train,
                y=y_train,
                **self.fit_kwargs,
            )
>>>>>>> 07cbbfea

        self.history = history.history
        self.is_fitted = True
        self.fit_date = pd.Timestamp.today().strftime("%Y-%m-%d %H:%M:%S")
        _, y_index = preprocess_y(y=series[self.levels], return_values=False)
        self.training_range_ = y_index[[0, -1]]
        self.index_type_ = type(y_index)
        if isinstance(y_index, pd.DatetimeIndex):
            self.index_freq_ = y_index.freqstr
        else:
            self.index_freq_ = y_index.step

        self.last_window_ = series.iloc[-self.max_lag :].copy()

        set_skforecast_warnings(suppress_warnings, action="default")

        if store_in_sample_residuals:
            residuals = y_train - self.regressor.predict(x=X_train, verbose=0)
            self.in_sample_residuals_ = {step: residuals[:, i, :] for i, step in enumerate(self.steps)}

    def predict(
        self,
        steps: Optional[Union[int, list]] = None,
        levels: Optional[Union[str, list]] = None,
        last_window: Optional[pd.DataFrame] = None,
        exog: Optional[pd.DataFrame] = None,
        suppress_warnings: bool = False,
    ) -> pd.DataFrame:
        """
        Predict n steps ahead

        Parameters
        ----------
        steps : int, list, None, default `None`
            Predict n steps. The value of `steps` must be less than or equal to the
            value of steps defined when initializing the forecaster. Starts at 1.

            - If `int`: Only steps within the range of 1 to int are predicted.
            - If `list`: List of ints. Only the steps contained in the list
            are predicted.
            - If `None`: As many steps are predicted as were defined at
            initialization.
        levels : str, list, default `None`
            Name of one or more time series to be predicted. It must be included
            in `levels` defined when initializing the forecaster. If `None`, all
            all series used during training will be available for prediction.
        last_window : pandas DataFrame, default `None`
            Series values used to create the predictors (lags) needed in the
            first iteration of the prediction (t + 1).
            If `last_window = None`, the values stored in `self.last_window_` are
            used to calculate the initial predictors, and the predictions start
            right after training data.
        exog : Ignored
            Not used, present here for API consistency by convention.
        suppress_warnings : bool, default `False`
            If `True`, skforecast warnings will be suppressed during the fitting
            process. See skforecast.exceptions.warn_skforecast_categories for more
            information.

        Returns
        -------
        predictions : pandas DataFrame
            Predicted values.

        """

        set_skforecast_warnings(suppress_warnings, action="ignore")

        if levels is None:
            levels = self.levels
        elif isinstance(levels, str):
            levels = [levels]
        if isinstance(steps, int):
            steps = list(np.arange(steps) + 1)
        elif steps is None:
            if isinstance(self.steps, int):
                steps = list(np.arange(self.steps) + 1)
            elif isinstance(self.steps, (list, np.ndarray)):
                steps = list(np.array(self.steps))
        elif isinstance(steps, list):
            steps = list(np.array(steps))

        for step in steps:
            if not isinstance(step, (int, np.int64, np.int32)):
                raise TypeError(
                    (
                        f"`steps` argument must be an int, a list of ints or `None`. "
                        f"Got {type(steps)}."
                    )
                )

        if last_window is None:
            last_window = self.last_window_

        check_predict_input(
            forecaster_name=type(self).__name__,
            steps=steps,
            is_fitted=self.is_fitted,
            exog_in_=self.exog_in_,
            index_type_=self.index_type_,
            index_freq_=self.index_freq_,
            window_size=self.window_size,
            last_window=last_window,
            exog=exog,  ## review from here @XIMO
            exog_type_in_=None,
            exog_names_in_=None,
            interval=None,
            max_steps=self.max_step,
            levels=levels,
            levels_forecaster=self.levels,
            series_names_in_=self.series_names_in_,
        )

        last_window = last_window.iloc[-self.window_size :,].copy()

        for serie_name in self.series_names_in_:
            last_window_serie = transform_series(
                series=last_window[serie_name],
                transformer=self.transformer_series_[serie_name],
                fit=False,
                inverse_transform=False,
            )
            last_window_values, last_window_index = preprocess_last_window(
                last_window=last_window_serie
            )
            last_window.loc[:, serie_name] = last_window_values

        X = np.reshape(last_window.to_numpy(), (1, self.max_lag, last_window.shape[1]))
        predictions = self.regressor.predict(X, verbose=0)
        predictions_reshaped = np.reshape(
            predictions, (predictions.shape[1], predictions.shape[2])
        )

        # if len(self.levels) == 1:
        #     predictions_reshaped = np.reshape(predictions, (predictions.shape[1], 1))
        # else:
        #     predictions_reshaped = np.reshape(
        #         predictions, (predictions.shape[1], predictions.shape[2])
        #     )
        idx = expand_index(index=last_window_index, steps=max(steps))

        predictions = pd.DataFrame(
            data=predictions_reshaped[np.array(steps) - 1],
            columns=self.levels,
            index=idx[np.array(steps) - 1],
        )
        predictions = predictions[levels]

        for serie in levels:
            x = predictions[serie]
            check_y(y=x)
            x = transform_series(
                series=x,
                transformer=self.transformer_series_[serie],
                fit=False,
                inverse_transform=True,
            )
            predictions.loc[:, serie] = x

        # Temporal standardization. Pending full refactoring
        predictions = (
            predictions.melt(var_name="level", value_name="pred", ignore_index=False)
            .reset_index()
            .sort_values(by=["index", "level"])
            .set_index("index")
            .rename_axis(None, axis=0)
        )

        set_skforecast_warnings(suppress_warnings, action="default")

        return predictions

    def predict_bootstrapping(
            self,
            steps: Optional[Union[int, list]] = None,
            last_window: Optional[pd.DataFrame] = None,
            exog: Optional[Union[pd.Series, pd.DataFrame]] = None,
            n_boot: int = 250,
            random_state: int = 123,
            use_in_sample_residuals: bool = True,
            suppress_warnings: bool = False,
            levels: Any = None
    ) -> dict:
        """
        Generate multiple forecasting predictions using a bootstrapping process.
        By sampling from a collection of past observed errors (the residuals),
        each iteration of bootstrapping generates a different set of predictions.
        Only levels whose last window ends at the same datetime index can be
        predicted together. See the Notes section for more information.

        Parameters
        ----------
        steps : int
            Number of future steps predicted.
        levels : str, list, default None
            Time series to be predicted. If `None` all levels whose last window
            ends at the same datetime index will be predicted together.
        last_window : pandas DataFrame, default None
            Series values used to create the predictors (lags) needed in the
            first iteration of the prediction (t + 1).
            If `last_window = None`, the values stored in `self.last_window_` are
            used to calculate the initial predictors, and the predictions start
            right after training data.
        exog : pandas Series, pandas DataFrame, dict, default None
            Exogenous variable/s included as predictor/s.
        n_boot : int, default 250
            Number of bootstrapping iterations used to estimate predictions.
        random_state : int, default 123
            Sets a seed to the random generator, so that boot predictions are always
            deterministic.
        use_in_sample_residuals : bool, default True
            If `True`, residuals from the training data are used as proxy of
            prediction error to create predictions. If `False`, out of sample
            residuals are used. In the latter case, the user should have
            calculated and stored the residuals within the forecaster (see
            `set_out_sample_residuals()`).
        suppress_warnings : bool, default False
            If `True`, skforecast warnings will be suppressed during the prediction
            process. See skforecast.exceptions.warn_skforecast_categories for more
            information.

        Returns
        -------
        boot_predictions : dict
            Predictions generated by bootstrapping for each level.
            {level: pandas DataFrame, shape (steps, n_boot)}

        Notes
        -----
        More information about prediction intervals in forecasting:
        https://otexts.com/fpp3/prediction-intervals.html#prediction-intervals-from-bootstrapped-residuals
        Forecasting: Principles and Practice (3nd ed) Rob J Hyndman and George Athanasopoulos.

        """

        set_skforecast_warnings(suppress_warnings, action="ignore")

        if levels is None:
            levels = self.levels
        elif isinstance(levels, str):
            levels = [levels]

        if isinstance(steps, int):
            steps = list(np.arange(steps) + 1)
        elif steps is None:
            if isinstance(self.steps, int):
                steps = list(np.arange(self.steps) + 1)
            elif isinstance(self.steps, (list, np.ndarray)):
                steps = list(np.array(self.steps))
        elif isinstance(steps, list):
            steps = list(np.array(steps))

        if use_in_sample_residuals:
            if not set(steps).issubset(set(self.in_sample_residuals_.keys())):
                raise ValueError(
                    f"Not `forecaster.in_sample_residuals_` for steps: "
                    f"{set(steps) - set(self.in_sample_residuals_.keys())}."
                )
            residuals = self.in_sample_residuals_
        else:
            if self.out_sample_residuals_ is None:
                raise ValueError(
                    "`forecaster.out_sample_residuals_` is `None`. Use "
                    "`use_in_sample_residuals=True` or the "
                    "`set_out_sample_residuals()` method before predicting."
                )
            else:
                if not set(steps).issubset(set(self.out_sample_residuals_.keys())):
                    raise ValueError(
                        f"Not `forecaster.out_sample_residuals_` for steps: "
                        f"{set(steps) - set(self.out_sample_residuals_.keys())}. "
                        f"Use method `set_out_sample_residuals()`."
                    )
            residuals = self.out_sample_residuals_

        check_residuals = (
            'forecaster.in_sample_residuals_' if use_in_sample_residuals
            else 'forecaster.out_sample_residuals_'
        )
        for step in steps:
            if residuals[step] is None:
                raise ValueError(
                    f"forecaster residuals for step {step} are `None`. "
                    f"Check {check_residuals}."
                )
            elif (any(element is None for element in residuals[step]) or
                  np.any(np.isnan(residuals[step]))):
                raise ValueError(
                    f"forecaster residuals for step {step} contains `None` "
                    f"or `NaNs` values. Check {check_residuals}."
                )

        if last_window is None:
            last_window = self.last_window_

        check_predict_input(
            forecaster_name=type(self).__name__,
            steps=steps,
            is_fitted=self.is_fitted,
            exog_in_=self.exog_in_,
            index_type_=self.index_type_,
            index_freq_=self.index_freq_,
            window_size=self.window_size,
            last_window=last_window,
            exog=None,
            exog_type_in_=None,
            exog_names_in_=None,
            interval=None,
            max_steps=self.max_step,
            levels=levels,
            levels_forecaster=self.levels,
            series_names_in_=self.series_names_in_,
        )

        last_window = last_window.iloc[-self.window_size:, ].copy()

        for serie_name in self.series_names_in_:
            last_window_serie = transform_series(
                series=last_window[serie_name],
                transformer=self.transformer_series_[serie_name],
                fit=False,
                inverse_transform=False,
            )
            last_window_values, last_window_index = preprocess_last_window(
                last_window=last_window_serie
            )
            last_window.loc[:, serie_name] = last_window_values

        X = np.reshape(last_window.to_numpy(), (1, self.max_lag, last_window.shape[1]))
        prediction_index = expand_index(index=last_window_index, steps=max(steps))

        predictions = self.regressor.predict(X, verbose=0)
        predictions = np.squeeze(predictions, axis=0)

        boot_predictions = {}
        boot_columns = [f"pred_boot_{i}" for i in range(n_boot)]
        rng = np.random.default_rng(seed=random_state)

        for j, level in enumerate(levels):
            boot_level = np.tile(predictions[:, j], (n_boot, 1)).T

            for i, step in enumerate(steps):
                sampled_residuals = residuals[step][rng.integers(low=0, high=len(residuals[step]), size=n_boot), j]
                boot_level[i, :] += sampled_residuals

            if self.transformer_series_[level]:
                boot_level = np.apply_along_axis(
                    func1d=transform_numpy,
                    axis=0,
                    arr=boot_level,
                    transformer=self.transformer_series_[level],
                    fit=False,
                    inverse_transform=True
                )

            boot_level = pd.DataFrame(
                data=boot_level[np.array(steps) - 1],
                index=prediction_index,
                columns=boot_columns
            )

            boot_predictions[level] = boot_level

        # Temporal standardization. Pending full code refactoring:
        boot_predictions = (
            pd.concat([value.assign(level=key) for key, value in boot_predictions.items()])
            .reset_index()
            .sort_values(by=["index", "level"])
            .set_index("index")
            .rename_axis(None, axis=0)
        )
        boot_predictions = boot_predictions[
            ["level"] + [col for col in boot_predictions.columns if col not in ["level", "index"]]
            ]
        if isinstance(boot_predictions.index, pd.DatetimeIndex) and boot_predictions.index.freq is not None:
            boot_predictions.index.freq = None

        set_skforecast_warnings(suppress_warnings, action='default')

        return boot_predictions

    def predict_interval(
            self,
            steps: int,
            levels: str | list[str] | None = None,
            last_window: pd.DataFrame | None = None,
            exog: pd.Series | pd.DataFrame | dict[str, pd.Series | pd.DataFrame] | None = None,
            interval: list[float] | tuple[float] = [5, 95],
            n_boot: int = 250,
            random_state: int = 123,
            use_in_sample_residuals: bool = True,
            suppress_warnings: bool = False
    ) -> pd.DataFrame:
        """
        Iterative process in which, each prediction, is used as a predictor
        for the next step and bootstrapping is used to estimate prediction
        intervals. Both predictions and intervals are returned.

        Parameters
        ----------
        steps : int
            Number of future steps predicted.
        levels : str, list, default None
            Time series to be predicted. If `None` all levels whose last window
            ends at the same datetime index will be predicted together.
        last_window : pandas DataFrame, default None
            Series values used to create the predictors (lags) needed in the
            first iteration of the prediction (t + 1).
            If `last_window = None`, the values stored in `self.last_window_` are
            used to calculate the initial predictors, and the predictions start
            right after training data.
        exog : pandas Series, pandas DataFrame, dict, default None
            Exogenous variable/s included as predictor/s.
        interval : list, tuple, default `[5, 95]`
            Confidence of the prediction interval estimated. Sequence of
            percentiles to compute, which must be between 0 and 100 inclusive.
            For example, interval of 95% should be as `interval = [2.5, 97.5]`.
        n_boot : int, default 250
            Number of bootstrapping iterations used to estimate prediction
            intervals.
        random_state : int, default 123
            Sets a seed to the random generator, so that boot predictions are always
            deterministic.
        use_in_sample_residuals : bool, default True
            If `True`, residuals from the training data are used as proxy of
            prediction error to create predictions. If `False`, out of sample
            residuals are used. In the latter case, the user should have
            calculated and stored the residuals within the forecaster (see
            `set_out_sample_residuals()`).
        suppress_warnings : bool, default False
            If `True`, skforecast warnings will be suppressed during the prediction
            process. See skforecast.exceptions.warn_skforecast_categories for more
            information.

        Returns
        -------
        predictions : pandas DataFrame
            Long-format DataFrame with the predictions and the lower and upper
            bounds of the estimated interval. The columns are `level`, `pred`,
            `lower_bound`, `upper_bound`.

        Notes
        -----
        More information about prediction intervals in forecasting:
        https://otexts.com/fpp2/prediction-intervals.html
        Forecasting: Principles and Practice (2nd ed) Rob J Hyndman and
        George Athanasopoulos.

        """

        set_skforecast_warnings(suppress_warnings, action='ignore')

        check_interval(interval=interval)

        boot_predictions = self.predict_bootstrapping(
            steps=steps,
            levels=levels,
            last_window=last_window,
            exog=exog,
            n_boot=n_boot,
            random_state=random_state,
            use_in_sample_residuals=use_in_sample_residuals,
            suppress_warnings=suppress_warnings
        )

        predictions = self.predict(
            steps=steps,
            levels=levels,
            last_window=last_window,
            exog=exog,
            suppress_warnings=suppress_warnings
            #check_inputs=False
        )

        interval = np.array(interval) / 100
        boot_predictions[['lower_bound', 'upper_bound']] = (
            boot_predictions.iloc[:, 1:].quantile(q=interval, axis=1).transpose()
        )

        predictions = pd.concat([
            predictions, boot_predictions[['lower_bound', 'upper_bound']]
        ], axis=1)

        set_skforecast_warnings(suppress_warnings, action='default')

        return predictions

    def predict_quantiles(
            self,
            steps: int,
            levels: str | list[str] | None = None,
            last_window: pd.DataFrame | None = None,
            exog: pd.Series | pd.DataFrame | dict[str, pd.Series | pd.DataFrame] | None = None,
            quantiles: list[float] | tuple[float] = [0.05, 0.5, 0.95],
            n_boot: int = 250,
            random_state: int = 123,
            use_in_sample_residuals: bool = True,
            suppress_warnings: bool = False
    ) -> pd.DataFrame:
        """
        Calculate the specified quantiles for each step. After generating
        multiple forecasting predictions through a bootstrapping process, each
        quantile is calculated for each step.

        Parameters
        ----------
        steps : int
            Number of future steps predicted.
        levels : str, list, default None
            Time series to be predicted. If `None` all levels whose last window
            ends at the same datetime index will be predicted together.
        last_window : pandas DataFrame, default None
            Series values used to create the predictors (lags) needed in the
            first iteration of the prediction (t + 1).
            If `last_window = None`, the values stored in `self.last_window_` are
            used to calculate the initial predictors, and the predictions start
            right after training data.
        exog : pandas Series, pandas DataFrame, dict, default None
            Exogenous variable/s included as predictor/s.
        quantiles : list, tuple, default [0.05, 0.5, 0.95]
            Sequence of quantiles to compute, which must be between 0 and 1
            inclusive. For example, quantiles of 0.05, 0.5 and 0.95 should be as
            `quantiles = [0.05, 0.5, 0.95]`.
        n_boot : int, default 250
            Number of bootstrapping iterations used to estimate quantiles.
        random_state : int, default 123
            Sets a seed to the random generator, so that boot quantiles are always
            deterministic.
        use_in_sample_residuals : bool, default True
            If `True`, residuals from the training data are used as proxy of
            prediction error to create quantiles. If `False`, out of sample
            residuals are used. In the latter case, the user should have
            calculated and stored the residuals within the forecaster (see
            `set_out_sample_residuals()`).
        suppress_warnings : bool, default False
            If `True`, skforecast warnings will be suppressed during the prediction
            process. See skforecast.exceptions.warn_skforecast_categories for more
            information.

        Returns
        -------
        predictions : pandas DataFrame
            Long-format DataFrame with the quantiles predicted by the forecaster.
            For example, if `quantiles = [0.05, 0.5, 0.95]`, the columns are
            `level`, `q_0.05`, `q_0.5`, `q_0.95`.

        Notes
        -----
        More information about prediction intervals in forecasting:
        https://otexts.com/fpp2/prediction-intervals.html
        Forecasting: Principles and Practice (2nd ed) Rob J Hyndman and
        George Athanasopoulos.

        """

        set_skforecast_warnings(suppress_warnings, action='ignore')

        check_interval(quantiles=quantiles)

        predictions = self.predict_bootstrapping(
            steps=steps,
            levels=levels,
            last_window=last_window,
            exog=exog,
            n_boot=n_boot,
            random_state=random_state,
            use_in_sample_residuals=use_in_sample_residuals,
            suppress_warnings=suppress_warnings
        )

        quantiles_cols = [f'q_{q}' for q in quantiles]
        predictions[quantiles_cols] = (
            predictions.iloc[:, 1:].quantile(q=quantiles, axis=1).transpose()
        )
        predictions = predictions[['level'] + quantiles_cols]

        set_skforecast_warnings(suppress_warnings, action='default')

        return predictions

    def predict_dist(
            self,
            steps: int,
            distribution: object,
            levels: str | list[str] | None = None,
            last_window: pd.DataFrame | None = None,
            exog: pd.Series | pd.DataFrame | dict[str, pd.Series | pd.DataFrame] | None = None,
            n_boot: int = 250,
            random_state: int = 123,
            use_in_sample_residuals: bool = True,
            suppress_warnings: bool = False
    ) -> pd.DataFrame:
        """
        Fit a given probability distribution for each step. After generating
        multiple forecasting predictions through a bootstrapping process, each
        step is fitted to the given distribution.

        Parameters
        ----------
        steps : int
            Number of future steps predicted.
        distribution : object
            A distribution object from scipy.stats with methods `_pdf` and `fit`.
            For example scipy.stats.norm.
        levels : str, list, default None
            Time series to be predicted. If `None` all levels whose last window
            ends at the same datetime index will be predicted together.
        last_window : pandas DataFrame, default None
            Series values used to create the predictors (lags) needed in the
            first iteration of the prediction (t + 1).
            If `last_window = None`, the values stored in `self.last_window_` are
            used to calculate the initial predictors, and the predictions start
            right after training data.
        exog : pandas Series, pandas DataFrame, dict, default None
            Exogenous variable/s included as predictor/s.
        n_boot : int, default 250
            Number of bootstrapping iterations used to estimate predictions.
        random_state : int, default 123
            Sets a seed to the random generator, so that boot predictions are always
            deterministic.
        use_in_sample_residuals : bool, default True
            If `True`, residuals from the training data are used as proxy of
            prediction error to create predictions. If `False`, out of sample
            residuals are used. In the latter case, the user should have
            calculated and stored the residuals within the forecaster (see
            `set_out_sample_residuals()`).
        suppress_warnings : bool, default False
            If `True`, skforecast warnings will be suppressed during the prediction
            process. See skforecast.exceptions.warn_skforecast_categories for more
            information.

        Returns
        -------
        predictions : pandas DataFrame
            Long-format DataFrame with the parameters of the fitted distribution
            for each step. The columns are `level`, `param_0`, `param_1`, ...,
            `param_n`, where `param_i` are the parameters of the distribution.

        """

        if not hasattr(distribution, "_pdf") or not callable(getattr(distribution, "fit", None)):
            raise TypeError(
                "`distribution` must be a valid probability distribution object "
                "from scipy.stats, with methods `_pdf` and `fit`."
            )

        set_skforecast_warnings(suppress_warnings, action='ignore')

        predictions = self.predict_bootstrapping(
            steps=steps,
            levels=levels,
            last_window=last_window,
            exog=exog,
            n_boot=n_boot,
            random_state=random_state,
            use_in_sample_residuals=use_in_sample_residuals,
            suppress_warnings=suppress_warnings
        )

        param_names = [
                          p for p in inspect.signature(distribution._pdf).parameters if not p == "x"
                      ] + ["loc", "scale"]

        predictions[param_names] = (
            predictions.iloc[:, 1:].apply(
                lambda x: distribution.fit(x), axis=1, result_type='expand'
            )
        )
        predictions = predictions[['level'] + param_names]

        set_skforecast_warnings(suppress_warnings, action='default')

        return predictions


    def plot_history(
        self,
        ax: matplotlib.axes.Axes = None,
        exclude_first_iteration: bool = False,
        **fig_kw,
    ) -> matplotlib.figure.Figure:
        """
        Plots the training and validation loss curves from the given history object stored
        in the ForecasterRnn.

        Parameters
        ----------
        ax : matplotlib.axes.Axes, default `None`
            Pre-existing ax for the plot. Otherwise, call matplotlib.pyplot.subplots()
            internally.
        exclude_first_iteration : bool, default `False`
            Whether to exclude the first epoch from the plot.
        fig_kw : dict
            Other keyword arguments are passed to matplotlib.pyplot.subplots().

        Returns
        -------
        fig: matplotlib.figure.Figure
            Matplotlib Figure.
        """

        if ax is None:
            fig, ax = plt.subplots(1, 1, **fig_kw)
        else:
            fig = ax.get_figure()

        # Setting up the plot style
        if self.history is None:
            raise ValueError("ForecasterRnn has not been fitted yet.")

        # Determine the range of epochs to plot, excluding the first one if specified
        epoch_range = range(1, len(self.history["loss"]) + 1)
        if exclude_first_iteration:
            epoch_range = range(2, len(self.history["loss"]) + 1)

        # Plotting training loss
        ax.plot(
            epoch_range,
            self.history["loss"][
                exclude_first_iteration:
            ],  # Skip first element if specified
            color="b",
            label="Training Loss",
        )

        # Plotting validation loss
        if "val_loss" in self.history:
            ax.plot(
                epoch_range,
                self.history["val_loss"][
                    exclude_first_iteration:
                ],  # Skip first element if specified
                color="r",
                label="Validation Loss",
            )

        # Labeling the axes and adding a title
        ax.set_xlabel("Epochs")
        ax.set_ylabel("Loss")
        ax.set_title("Training and Validation Loss")

        # Adding a legend
        ax.legend()

        # Displaying grid for better readability
        ax.grid(True, linestyle="--", alpha=0.7)

        # Setting x-axis ticks to integers only
        ax.set_xticks(epoch_range)

        return fig

    # def predict_bootstrapping(
    #     self,
    #     steps: Optional[Union[int, list]] = None,
    #     last_window: Optional[pd.DataFrame] = None,
    #     exog: Optional[Union[pd.Series, pd.DataFrame]] = None,
    #     n_boot: int = 250,
    #     random_state: int = 123,
    #     use_in_sample_residuals: bool = True,
    #     levels: Any = None,
    # ) -> pd.DataFrame:
    #     """
    #     Generate multiple forecasting predictions using a bootstrapping process.
    #     By sampling from a collection of past observed errors (the residuals),
    #     each iteration of bootstrapping generates a different set of predictions.
    #     See the Notes section for more information.

    #     Parameters
    #     ----------
    #     steps : int, list, None, default `None`
    #         Predict n steps. The value of `steps` must be less than or equal to the
    #         value of steps defined when initializing the forecaster. Starts at 1.

    #             - If `int`: Only steps within the range of 1 to int are predicted.
    #             - If `list`: List of ints. Only the steps contained in the list
    #             are predicted.
    #             - If `None`: As many steps are predicted as were defined at
    #             initialization.
    #     last_window : pandas DataFrame, default `None`
    #         Series values used to create the predictors (lags) needed in the
    #         first iteration of the prediction (t + 1).
    #         If `last_window = None`, the values stored in` self.last_window` are
    #         used to calculate the initial predictors, and the predictions start
    #         right after training data.
    #     exog : pandas Series, pandas DataFrame, default `None`
    #         Exogenous variable/s included as predictor/s.
    #     n_boot : int, default `250`
    #         Number of bootstrapping iterations used to estimate prediction
    #         intervals.
    #     random_state : int, default `123`
    #         Sets a seed to the random generator, so that boot intervals are always
    #         deterministic.
    #     use_in_sample_residuals : bool, default `True`
    #         If `True`, residuals from the training data are used as proxy of
    #         prediction error to create prediction intervals. If `False`, out of
    #         sample residuals are used. In the latter case, the user should have
    #         calculated and stored the residuals within the forecaster (see
    #         `set_out_sample_residuals()`).
    #     levelss : Ignored
    #         Not used, present here for API consistency by convention.

    #     Returns
    #     -------
    #     boot_predictions : pandas DataFrame
    #         Predictions generated by bootstrapping.
    #         Shape: (steps, n_boot)

    #     Notes
    #     -----
    #     More information about prediction intervals in forecasting:
    #     https://otexts.com/fpp3/prediction-intervals.html#prediction-intervals-from-bootstrapped-residuals
    #     Forecasting: Principles and Practice (3nd ed) Rob J Hyndman and George Athanasopoulos.

    #     """

    #     if isinstance(steps, int):
    #         steps = list(np.arange(steps) + 1)
    #     elif steps is None:
    #         steps = list(np.arange(self.steps) + 1)
    #     elif isinstance(steps, list):
    #         steps = list(np.array(steps))

    #     if use_in_sample_residuals:
    #         if not set(steps).issubset(set(self.in_sample_residuals.keys())):
    #             raise ValueError(
    #                 (
    #                     f"Not `forecaster.in_sample_residuals` for steps: "
    #                     f"{set(steps) - set(self.in_sample_residuals.keys())}."
    #                 )
    #             )
    #         residuals = self.in_sample_residuals
    #     else:
    #         if self.out_sample_residuals is None:
    #             raise ValueError(
    #                 (
    #                     "`forecaster.out_sample_residuals` is `None`. Use "
    #                     "`in_sample_residuals=True` or method `set_out_sample_residuals()` "
    #                     "before `predict_interval()`, `predict_bootstrapping()` or "
    #                     "`predict_dist()`."
    #                 )
    #             )
    #         else:
    #             if not set(steps).issubset(set(self.out_sample_residuals.keys())):
    #                 raise ValueError(
    #                     (
    #                         f"Not `forecaster.out_sample_residuals` for steps: "
    #                         f"{set(steps) - set(self.out_sample_residuals.keys())}. "
    #                         f"Use method `set_out_sample_residuals()`."
    #                     )
    #                 )
    #         residuals = self.out_sample_residuals

    #     check_residuals = (
    #         "forecaster.in_sample_residuals"
    #         if in_sample_residuals
    #         else "forecaster.out_sample_residuals"
    #     )
    #     for step in steps:
    #         if residuals[step] is None:
    #             raise ValueError(
    #                 (
    #                     f"forecaster residuals for step {step} are `None`. "
    #                     f"Check {check_residuals}."
    #                 )
    #             )
    #         elif (residuals[step] == None).any():
    #             raise ValueError(
    #                 (
    #                     f"forecaster residuals for step {step} contains `None` values. "
    #                     f"Check {check_residuals}."
    #                 )
    #             )

    #     predictions = self.predict(steps=steps, last_window=last_window, exog=exog)

    #     # Predictions must be in the transformed scale before adding residuals
    #     predictions = transform_dataframe(
    #         df=predictions,
    #         transformer=self.transformer_series_[self.levels],
    #         fit=False,
    #         inverse_transform=False,
    #     )
    #     boot_predictions = pd.concat([predictions] * n_boot, axis=1)
    #     boot_predictions.columns = [f"pred_boot_{i}" for i in range(n_boot)]

    #     for i, step in enumerate(steps):
    #         rng = np.random.default_rng(seed=random_state)
    #         sample_residuals = rng.choice(a=residuals[step], size=n_boot, replace=True)
    #         boot_predictions.iloc[i, :] = boot_predictions.iloc[i, :] + sample_residuals

    #     if self.transformer_series_[self.levels]:
    #         for col in boot_predictions.columns:
    #             boot_predictions[col] = transform_series(
    #                 series=boot_predictions[col],
    #                 transformer=self.transformer_series_[self.levels],
    #                 fit=False,
    #                 inverse_transform=True,
    #             )

    #     return boot_predictions

    # def predict_interval(
    #     self,
    #     steps: Optional[Union[int, list]] = None,
    #     last_window: Optional[pd.DataFrame] = None,
    #     exog: Optional[Union[pd.Series, pd.DataFrame]] = None,
    #     interval: list = [5, 95],
    #     n_boot: int = 250,
    #     random_state: int = 123,
    #     in_sample_residuals: bool = True,
    #     levelss: Any = None,
    # ) -> pd.DataFrame:
    #     """
    #     Bootstrapping based prediction intervals.
    #     Both predictions and intervals are returned.

    #     Parameters
    #     ----------
    #     steps : int, list, None, default `None`
    #         Predict n steps. The value of `steps` must be less than or equal to the
    #         value of steps defined when initializing the forecaster. Starts at 1.

    #             - If `int`: Only steps within the range of 1 to int are predicted.
    #             - If `list`: List of ints. Only the steps contained in the list
    #             are predicted.
    #             - If `None`: As many steps are predicted as were defined at
    #             initialization.
    #     last_window : pandas DataFrame, default `None`
    #         Series values used to create the predictors (lags) needed in the
    #         first iteration of the prediction (t + 1).
    #         If `last_window = None`, the values stored in` self.last_window` are
    #         used to calculate the initial predictors, and the predictions start
    #         right after training data.
    #     exog : pandas Series, pandas DataFrame, default `None`
    #         Exogenous variable/s included as predictor/s.
    #     interval : list, tuple, default `[5, 95]`
    #         Confidence of the prediction interval estimated. Sequence of
    #         percentiles to compute, which must be between 0 and 100 inclusive.
    #         For example, interval of 95% should be as `interval = [2.5, 97.5]`.
    #     n_boot : int, default `250`
    #         Number of bootstrapping iterations used to estimate prediction
    #         intervals.
    #     random_state : int, default `123`
    #         Sets a seed to the random generator, so that boot intervals are always
    #         deterministic.
    #     in_sample_residuals : bool, default `True`
    #         If `True`, residuals from the training data are used as proxy of
    #         prediction error to create prediction intervals. If `False`, out of
    #         sample residuals are used. In the latter case, the user should have
    #         calculated and stored the residuals within the forecaster (see
    #         `set_out_sample_residuals()`).
    #     levelss : Ignored
    #         Not used, present here for API consistency by convention.

    #     Returns
    #     -------
    #     predictions : pandas DataFrame
    #         Values predicted by the forecaster and their estimated interval.

    #             - pred: predictions.
    #             - lower_bound: lower bound of the interval.
    #             - upper_bound: upper bound of the interval.

    #     Notes
    #     -----
    #     More information about prediction intervals in forecasting:
    #     https://otexts.com/fpp2/prediction-intervals.html
    #     Forecasting: Principles and Practice (2nd ed) Rob J Hyndman and
    #     George Athanasopoulos.

    #     """

    #     check_interval(interval=interval)

    #     predictions = self.predict(steps=steps, last_window=last_window, exog=exog)

    #     boot_predictions = self.predict_bootstrapping(
    #         steps=steps,
    #         last_window=last_window,
    #         exog=exog,
    #         n_boot=n_boot,
    #         random_state=random_state,
    #         in_sample_residuals=in_sample_residuals,
    #     )

    #     interval = np.array(interval) / 100
    #     predictions_interval = boot_predictions.quantile(q=interval, axis=1).transpose()
    #     predictions_interval.columns = ["lower_bound", "upper_bound"]
    #     predictions = pd.concat((predictions, predictions_interval), axis=1)

    #     return predictions

    # def predict_dist(
    #     self,
    #     distribution: object,
    #     steps: Optional[Union[int, list]] = None,
    #     last_window: Optional[pd.DataFrame] = None,
    #     exog: Optional[Union[pd.Series, pd.DataFrame]] = None,
    #     n_boot: int = 250,
    #     random_state: int = 123,
    #     in_sample_residuals: bool = True,
    #     levelss: Any = None,
    # ) -> pd.DataFrame:
    #     """
    #     Fit a given probability distribution for each step. After generating
    #     multiple forecasting predictions through a bootstrapping process, each
    #     step is fitted to the given distribution.

    #     Parameters
    #     ----------
    #     distribution : Object
    #         A distribution object from scipy.stats.
    #     steps : int, list, None, default `None`
    #         Predict n steps. The value of `steps` must be less than or equal to the
    #         value of steps defined when initializing the forecaster. Starts at 1.

    #             - If `int`: Only steps within the range of 1 to int are predicted.
    #             - If `list`: List of ints. Only the steps contained in the list
    #             are predicted.
    #             - If `None`: As many steps are predicted as were defined at
    #             initialization.
    #     last_window : pandas DataFrame, default `None`
    #         Series values used to create the predictors (lags) needed in the
    #         first iteration of the prediction (t + 1).
    #         If `last_window = None`, the values stored in` self.last_window` are
    #         used to calculate the initial predictors, and the predictions start
    #         right after training data.
    #     exog : pandas Series, pandas DataFrame, default `None`
    #         Exogenous variable/s included as predictor/s.
    #     n_boot : int, default `250`
    #         Number of bootstrapping iterations used to estimate prediction
    #         intervals.
    #     random_state : int, default `123`
    #         Sets a seed to the random generator, so that boot intervals are always
    #         deterministic.
    #     in_sample_residuals : bool, default `True`
    #         If `True`, residuals from the training data are used as proxy of
    #         prediction error to create prediction intervals. If `False`, out of
    #         sample residuals are used. In the latter case, the user should have
    #         calculated and stored the residuals within the forecaster (see
    #         `set_out_sample_residuals()`).
    #     levelss : Ignored
    #         Not used, present here for API consistency by convention.

    #     Returns
    #     -------
    #     predictions : pandas DataFrame
    #         Distribution parameters estimated for each step.

    #     """

    #     boot_samples = self.predict_bootstrapping(
    #         steps=steps,
    #         last_window=last_window,
    #         exog=exog,
    #         n_boot=n_boot,
    #         random_state=random_state,
    #         in_sample_residuals=in_sample_residuals,
    #     )

    #     param_names = [
    #         p for p in inspect.signature(distribution._pdf).parameters if not p == "x"
    #     ] + ["loc", "scale"]
    #     param_values = np.apply_along_axis(
    #         lambda x: distribution.fit(x), axis=1, arr=boot_samples
    #     )
    #     predictions = pd.DataFrame(
    #         data=param_values, columns=param_names, index=boot_samples.index
    #     )

    #     return predictions

    def set_params(self, params: dict) -> None:  # TODO testear
        """
        Set new values to the parameters of the scikit learn model stored in the
        forecaster. It is important to note that all models share the same
        configuration of parameters and hyperparameters.

        Parameters
        ----------
        params : dict
            Parameters values.

        Returns
        -------
        None

        """

        self.regressor = clone(self.regressor)
        self.regressor.reset_states()
        self.regressor.compile(**params)

    def set_fit_kwargs(self, fit_kwargs: dict) -> None:
        """
        Set new values for the additional keyword arguments passed to the `fit`
        method of the regressor.

        Parameters
        ----------
        fit_kwargs : dict
            Dict of the form {"argument": new_value}.

        Returns
        -------
        None

        """

        self.fit_kwargs = check_select_fit_kwargs(self.regressor, fit_kwargs=fit_kwargs)

    def set_lags(self, lags: Any) -> None:
        """
        Not used, present here for API consistency by convention.

        Returns
        -------
        None

        """

        pass

    # def set_out_sample_residuals(
    #     self,
    #     residuals: np.ndarray,
    #     append: bool = True,
    #     transform: bool = True,
    #     random_state: int = 123,
    # ) -> None:
    #     """
    #     Set new values to the attribute `out_sample_residuals`. Out of sample
    #     residuals are meant to be calculated using observations that did not
    #     participate in the training process.

    #     Parameters
    #     ----------
    #     residuals : numpy ndarray
    #         Values of residuals. If len(residuals) > 1000, only a random sample
    #         of 1000 values are stored.
    #     append : bool, default `True`
    #         If `True`, new residuals are added to the once already stored in the
    #         attribute `out_sample_residuals`. Once the limit of 1000 values is
    #         reached, no more values are appended. If False, `out_sample_residuals`
    #         is overwritten with the new residuals.
    #     transform : bool, default `True`
    #         If `True`, new residuals are transformed using self.transformer_y.
    #     random_state : int, default `123`
    #         Sets a seed to the random sampling for reproducible output.

    #     Returns
    #     -------
    #     None

    #     """

    #     if not isinstance(residuals, np.ndarray):
    #         raise TypeError(
    #             f"`residuals` argument must be `numpy ndarray`. Got {type(residuals)}."
    #         )

    #     if not transform and self.transformer_y is not None:
    #         warnings.warn(
    #             (
    #                 f"Argument `transform` is set to `False` but forecaster was trained "
    #                 f"using a transformer {self.transformer_y}. Ensure that the new residuals "
    #                 f"are already transformed or set `transform=True`."
    #             )
    #         )

    #     if transform and self.transformer_y is not None:
    #         warnings.warn(
    #             (
    #                 f"Residuals will be transformed using the same transformer used "
    #                 f"when training the forecaster ({self.transformer_y}). Ensure that the "
    #                 f"new residuals are on the same scale as the original time series."
    #             )
    #         )

    #         residuals = transform_series(
    #             series=pd.Series(residuals, name="residuals"),
    #             transformer=self.transformer_y,
    #             fit=False,
    #             inverse_transform=False,
    #         ).to_numpy()

    #     if len(residuals) > 1000:
    #         rng = np.random.default_rng(seed=random_state)
    #         residuals = rng.choice(a=residuals, size=1000, replace=False)

    #     if append and self.out_sample_residuals is not None:
    #         free_space = max(0, 1000 - len(self.out_sample_residuals))
    #         if len(residuals) < free_space:
    #             residuals = np.hstack((self.out_sample_residuals, residuals))
    #         else:
    #             residuals = np.hstack(
    #                 (self.out_sample_residuals, residuals[:free_space])
    #             )

    #     self.out_sample_residuals = residuals<|MERGE_RESOLUTION|>--- conflicted
+++ resolved
@@ -5,11 +5,12 @@
 ################################################################################
 # coding=utf-8
 
+import inspect
 import sys
 import warnings
 from copy import copy, deepcopy
 from typing import Any, Callable, Dict, List, Optional, Tuple, Union
-import inspect
+
 import keras
 import matplotlib
 import matplotlib.pyplot as plt
@@ -25,16 +26,16 @@
 from ..base import ForecasterBase
 from ..exceptions import IgnoredArgumentWarning
 from ..utils import (
+    check_interval,
     check_predict_input,
     check_select_fit_kwargs,
     check_y,
-    check_interval,
     expand_index,
     preprocess_last_window,
     preprocess_y,
     set_skforecast_warnings,
+    transform_numpy,
     transform_series,
-    transform_numpy
 )
 
 
@@ -223,11 +224,11 @@
         self.forecaster_id = forecaster_id
         self.history = None  # TODO: Change to history_ as come from fit method?
         self.dropna_from_series = False  # Ignored in this forecaster
-        self.encoding = None   # Ignored in this forecaster
-        self.differentiation = None   # Ignored in this forecaster
-        self.differentiation_max = None   # Ignored in this forecaster
-        self.differentiator = None   # Ignored in this forecaster
-        self.differentiator_ = None   # Ignored in this forecaster
+        self.encoding = None  # Ignored in this forecaster
+        self.differentiation = None  # Ignored in this forecaster
+        self.differentiation_max = None  # Ignored in this forecaster
+        self.differentiator = None  # Ignored in this forecaster
+        self.differentiator_ = None  # Ignored in this forecaster
 
         # Infer parameters from the model
         self.regressor = regressor  # TODO: Create copy of regressor copy(regressor)
@@ -307,7 +308,6 @@
                 f"`levels` argument must be a string or a list. Got {type(levels)}."
             )
 
-<<<<<<< HEAD
         self.series_val = None
         self.exog_val = None
 
@@ -320,12 +320,9 @@
             self.exog_val = fit_kwargs["exog_val"]
             fit_kwargs.pop("exog_val")
 
-=======
         self.in_sample_residuals_ = {step: None for step in self.steps}
         self.out_sample_residuals_ = None
 
-        self.series_val = fit_kwargs.pop("series_val", None)
->>>>>>> 07cbbfea
         self.fit_kwargs = check_select_fit_kwargs(
             regressor=self.regressor, fit_kwargs=fit_kwargs
         )
@@ -650,16 +647,11 @@
             if exog_train:
                 exog_train = torch.tensor(exog_train).to(torch_device)
 
-<<<<<<< HEAD
         if self.series_val:
             # TODO. ask @XIMO deveríamos eliminar las columnas no incluidas en series y en levels?
             X_val, exog_val, y_val, _ = self.create_train_X_y(
                 series=self.series_val, exog=self.exog_val
             )
-=======
-        if self.series_val is not None:
-            X_val, y_val, _ = self.create_train_X_y(series=self.series_val)
->>>>>>> 07cbbfea
             if keras.__version__ > "3.0" and keras.backend.backend() == "torch":
                 X_val = torch.tensor(X_val).to(torch_device)
                 y_val = torch.tensor(y_val).to(torch_device)
@@ -680,15 +672,8 @@
                     validation_data=(X_val, y_val),
                     **self.fit_kwargs,
                 )
-            else:
-                history = self.regressor.fit(
-                    x=X_train,
-                    y=y_train,
-                    validation_data=(X_val, y_val),
-                    **self.fit_kwargs,
-                )
+
         else:
-<<<<<<< HEAD
             if exog_train:
                 history = self.regressor.fit(
                     x=[X_train, exog_train],
@@ -701,13 +686,6 @@
                     y=y_train,
                     **self.fit_kwargs,
                 )
-=======
-            history = self.regressor.fit(
-                x=X_train,
-                y=y_train,
-                **self.fit_kwargs,
-            )
->>>>>>> 07cbbfea
 
         self.history = history.history
         self.is_fitted = True
@@ -726,7 +704,9 @@
 
         if store_in_sample_residuals:
             residuals = y_train - self.regressor.predict(x=X_train, verbose=0)
-            self.in_sample_residuals_ = {step: residuals[:, i, :] for i, step in enumerate(self.steps)}
+            self.in_sample_residuals_ = {
+                step: residuals[:, i, :] for i, step in enumerate(self.steps)
+            }
 
     def predict(
         self,
@@ -881,15 +861,15 @@
         return predictions
 
     def predict_bootstrapping(
-            self,
-            steps: Optional[Union[int, list]] = None,
-            last_window: Optional[pd.DataFrame] = None,
-            exog: Optional[Union[pd.Series, pd.DataFrame]] = None,
-            n_boot: int = 250,
-            random_state: int = 123,
-            use_in_sample_residuals: bool = True,
-            suppress_warnings: bool = False,
-            levels: Any = None
+        self,
+        steps: Optional[Union[int, list]] = None,
+        last_window: Optional[pd.DataFrame] = None,
+        exog: Optional[Union[pd.Series, pd.DataFrame]] = None,
+        n_boot: int = 250,
+        random_state: int = 123,
+        use_in_sample_residuals: bool = True,
+        suppress_warnings: bool = False,
+        levels: Any = None,
     ) -> dict:
         """
         Generate multiple forecasting predictions using a bootstrapping process.
@@ -984,8 +964,9 @@
             residuals = self.out_sample_residuals_
 
         check_residuals = (
-            'forecaster.in_sample_residuals_' if use_in_sample_residuals
-            else 'forecaster.out_sample_residuals_'
+            "forecaster.in_sample_residuals_"
+            if use_in_sample_residuals
+            else "forecaster.out_sample_residuals_"
         )
         for step in steps:
             if residuals[step] is None:
@@ -993,8 +974,9 @@
                     f"forecaster residuals for step {step} are `None`. "
                     f"Check {check_residuals}."
                 )
-            elif (any(element is None for element in residuals[step]) or
-                  np.any(np.isnan(residuals[step]))):
+            elif any(element is None for element in residuals[step]) or np.any(
+                np.isnan(residuals[step])
+            ):
                 raise ValueError(
                     f"forecaster residuals for step {step} contains `None` "
                     f"or `NaNs` values. Check {check_residuals}."
@@ -1022,7 +1004,7 @@
             series_names_in_=self.series_names_in_,
         )
 
-        last_window = last_window.iloc[-self.window_size:, ].copy()
+        last_window = last_window.iloc[-self.window_size :,].copy()
 
         for serie_name in self.series_names_in_:
             last_window_serie = transform_series(
@@ -1050,7 +1032,9 @@
             boot_level = np.tile(predictions[:, j], (n_boot, 1)).T
 
             for i, step in enumerate(steps):
-                sampled_residuals = residuals[step][rng.integers(low=0, high=len(residuals[step]), size=n_boot), j]
+                sampled_residuals = residuals[step][
+                    rng.integers(low=0, high=len(residuals[step]), size=n_boot), j
+                ]
                 boot_level[i, :] += sampled_residuals
 
             if self.transformer_series_[level]:
@@ -1060,46 +1044,54 @@
                     arr=boot_level,
                     transformer=self.transformer_series_[level],
                     fit=False,
-                    inverse_transform=True
+                    inverse_transform=True,
                 )
 
             boot_level = pd.DataFrame(
                 data=boot_level[np.array(steps) - 1],
                 index=prediction_index,
-                columns=boot_columns
+                columns=boot_columns,
             )
 
             boot_predictions[level] = boot_level
 
         # Temporal standardization. Pending full code refactoring:
         boot_predictions = (
-            pd.concat([value.assign(level=key) for key, value in boot_predictions.items()])
+            pd.concat(
+                [value.assign(level=key) for key, value in boot_predictions.items()]
+            )
             .reset_index()
             .sort_values(by=["index", "level"])
             .set_index("index")
             .rename_axis(None, axis=0)
         )
         boot_predictions = boot_predictions[
-            ["level"] + [col for col in boot_predictions.columns if col not in ["level", "index"]]
-            ]
-        if isinstance(boot_predictions.index, pd.DatetimeIndex) and boot_predictions.index.freq is not None:
+            ["level"]
+            + [col for col in boot_predictions.columns if col not in ["level", "index"]]
+        ]
+        if (
+            isinstance(boot_predictions.index, pd.DatetimeIndex)
+            and boot_predictions.index.freq is not None
+        ):
             boot_predictions.index.freq = None
 
-        set_skforecast_warnings(suppress_warnings, action='default')
+        set_skforecast_warnings(suppress_warnings, action="default")
 
         return boot_predictions
 
     def predict_interval(
-            self,
-            steps: int,
-            levels: str | list[str] | None = None,
-            last_window: pd.DataFrame | None = None,
-            exog: pd.Series | pd.DataFrame | dict[str, pd.Series | pd.DataFrame] | None = None,
-            interval: list[float] | tuple[float] = [5, 95],
-            n_boot: int = 250,
-            random_state: int = 123,
-            use_in_sample_residuals: bool = True,
-            suppress_warnings: bool = False
+        self,
+        steps: int,
+        levels: str | list[str] | None = None,
+        last_window: pd.DataFrame | None = None,
+        exog: (
+            pd.Series | pd.DataFrame | dict[str, pd.Series | pd.DataFrame] | None
+        ) = None,
+        interval: list[float] | tuple[float] = [5, 95],
+        n_boot: int = 250,
+        random_state: int = 123,
+        use_in_sample_residuals: bool = True,
+        suppress_warnings: bool = False,
     ) -> pd.DataFrame:
         """
         Iterative process in which, each prediction, is used as a predictor
@@ -1158,7 +1150,7 @@
 
         """
 
-        set_skforecast_warnings(suppress_warnings, action='ignore')
+        set_skforecast_warnings(suppress_warnings, action="ignore")
 
         check_interval(interval=interval)
 
@@ -1170,7 +1162,7 @@
             n_boot=n_boot,
             random_state=random_state,
             use_in_sample_residuals=use_in_sample_residuals,
-            suppress_warnings=suppress_warnings
+            suppress_warnings=suppress_warnings,
         )
 
         predictions = self.predict(
@@ -1178,34 +1170,36 @@
             levels=levels,
             last_window=last_window,
             exog=exog,
-            suppress_warnings=suppress_warnings
-            #check_inputs=False
+            suppress_warnings=suppress_warnings,
+            # check_inputs=False
         )
 
         interval = np.array(interval) / 100
-        boot_predictions[['lower_bound', 'upper_bound']] = (
+        boot_predictions[["lower_bound", "upper_bound"]] = (
             boot_predictions.iloc[:, 1:].quantile(q=interval, axis=1).transpose()
         )
 
-        predictions = pd.concat([
-            predictions, boot_predictions[['lower_bound', 'upper_bound']]
-        ], axis=1)
-
-        set_skforecast_warnings(suppress_warnings, action='default')
+        predictions = pd.concat(
+            [predictions, boot_predictions[["lower_bound", "upper_bound"]]], axis=1
+        )
+
+        set_skforecast_warnings(suppress_warnings, action="default")
 
         return predictions
 
     def predict_quantiles(
-            self,
-            steps: int,
-            levels: str | list[str] | None = None,
-            last_window: pd.DataFrame | None = None,
-            exog: pd.Series | pd.DataFrame | dict[str, pd.Series | pd.DataFrame] | None = None,
-            quantiles: list[float] | tuple[float] = [0.05, 0.5, 0.95],
-            n_boot: int = 250,
-            random_state: int = 123,
-            use_in_sample_residuals: bool = True,
-            suppress_warnings: bool = False
+        self,
+        steps: int,
+        levels: str | list[str] | None = None,
+        last_window: pd.DataFrame | None = None,
+        exog: (
+            pd.Series | pd.DataFrame | dict[str, pd.Series | pd.DataFrame] | None
+        ) = None,
+        quantiles: list[float] | tuple[float] = [0.05, 0.5, 0.95],
+        n_boot: int = 250,
+        random_state: int = 123,
+        use_in_sample_residuals: bool = True,
+        suppress_warnings: bool = False,
     ) -> pd.DataFrame:
         """
         Calculate the specified quantiles for each step. After generating
@@ -1263,7 +1257,7 @@
 
         """
 
-        set_skforecast_warnings(suppress_warnings, action='ignore')
+        set_skforecast_warnings(suppress_warnings, action="ignore")
 
         check_interval(quantiles=quantiles)
 
@@ -1275,30 +1269,32 @@
             n_boot=n_boot,
             random_state=random_state,
             use_in_sample_residuals=use_in_sample_residuals,
-            suppress_warnings=suppress_warnings
-        )
-
-        quantiles_cols = [f'q_{q}' for q in quantiles]
+            suppress_warnings=suppress_warnings,
+        )
+
+        quantiles_cols = [f"q_{q}" for q in quantiles]
         predictions[quantiles_cols] = (
             predictions.iloc[:, 1:].quantile(q=quantiles, axis=1).transpose()
         )
-        predictions = predictions[['level'] + quantiles_cols]
-
-        set_skforecast_warnings(suppress_warnings, action='default')
+        predictions = predictions[["level"] + quantiles_cols]
+
+        set_skforecast_warnings(suppress_warnings, action="default")
 
         return predictions
 
     def predict_dist(
-            self,
-            steps: int,
-            distribution: object,
-            levels: str | list[str] | None = None,
-            last_window: pd.DataFrame | None = None,
-            exog: pd.Series | pd.DataFrame | dict[str, pd.Series | pd.DataFrame] | None = None,
-            n_boot: int = 250,
-            random_state: int = 123,
-            use_in_sample_residuals: bool = True,
-            suppress_warnings: bool = False
+        self,
+        steps: int,
+        distribution: object,
+        levels: str | list[str] | None = None,
+        last_window: pd.DataFrame | None = None,
+        exog: (
+            pd.Series | pd.DataFrame | dict[str, pd.Series | pd.DataFrame] | None
+        ) = None,
+        n_boot: int = 250,
+        random_state: int = 123,
+        use_in_sample_residuals: bool = True,
+        suppress_warnings: bool = False,
     ) -> pd.DataFrame:
         """
         Fit a given probability distribution for each step. After generating
@@ -1348,13 +1344,15 @@
 
         """
 
-        if not hasattr(distribution, "_pdf") or not callable(getattr(distribution, "fit", None)):
+        if not hasattr(distribution, "_pdf") or not callable(
+            getattr(distribution, "fit", None)
+        ):
             raise TypeError(
                 "`distribution` must be a valid probability distribution object "
                 "from scipy.stats, with methods `_pdf` and `fit`."
             )
 
-        set_skforecast_warnings(suppress_warnings, action='ignore')
+        set_skforecast_warnings(suppress_warnings, action="ignore")
 
         predictions = self.predict_bootstrapping(
             steps=steps,
@@ -1364,24 +1362,21 @@
             n_boot=n_boot,
             random_state=random_state,
             use_in_sample_residuals=use_in_sample_residuals,
-            suppress_warnings=suppress_warnings
+            suppress_warnings=suppress_warnings,
         )
 
         param_names = [
-                          p for p in inspect.signature(distribution._pdf).parameters if not p == "x"
-                      ] + ["loc", "scale"]
-
-        predictions[param_names] = (
-            predictions.iloc[:, 1:].apply(
-                lambda x: distribution.fit(x), axis=1, result_type='expand'
-            )
-        )
-        predictions = predictions[['level'] + param_names]
-
-        set_skforecast_warnings(suppress_warnings, action='default')
+            p for p in inspect.signature(distribution._pdf).parameters if not p == "x"
+        ] + ["loc", "scale"]
+
+        predictions[param_names] = predictions.iloc[:, 1:].apply(
+            lambda x: distribution.fit(x), axis=1, result_type="expand"
+        )
+        predictions = predictions[["level"] + param_names]
+
+        set_skforecast_warnings(suppress_warnings, action="default")
 
         return predictions
-
 
     def plot_history(
         self,
