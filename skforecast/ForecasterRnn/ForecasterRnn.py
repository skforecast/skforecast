################################################################################
#                                ForecasterRnn                                 #
#                                                                              #
# This work by skforecast team is licensed under the BSD 3-Clause License      #
################################################################################
# coding=utf-8

from typing import Union, Dict, List, Tuple, Any, Optional, Callable
import warnings
import logging
import sys
import numpy as np
import pandas as pd
import sklearn
import sklearn.pipeline
from sklearn.base import clone
from copy import deepcopy

import skforecast
from ..ForecasterBase import ForecasterBase
from ..exceptions import IgnoredArgumentWarning
from ..utils import initialize_weights
from ..utils import check_select_fit_kwargs
from ..utils import check_y
from ..utils import check_predict_input
from ..utils import check_interval
from ..utils import preprocess_y
from ..utils import preprocess_last_window
from ..utils import expand_index
from ..utils import transform_series
from ..utils import transform_dataframe

from sklearn.preprocessing import MinMaxScaler
import matplotlib.pyplot as plt

logging.basicConfig(
    format="%(name)-10s %(levelname)-5s %(message)s",
    level=logging.INFO,
)


# TODO. Test Interval
# TODO. Test Grid search
class ForecasterRnn(ForecasterBase):
    """
    This class turns any regressor compatible with the TensorFlow API into a
    TensorFlow RNN multi-serie multi-step forecaster. A unique model is created
    to forecast all time steps and series. See documentation for more details.

    Parameters
    ----------
    regressor : regressor or pipeline compatible with the TensorFlow API
        An instance of a regressor or pipeline compatible with the TensorFlow API.
    levels : str, list, default `None`
        Name of one or more time series to be predicted. This determine the series
        the forecaster will be handling. If `None`, all series used during training
        will be available for prediction.
    transformer_series : object, dict, default `sklearn.preprocessing.MinMaxScaler`
        An instance of a transformer (preprocessor) compatible with the scikit-learn
        preprocessing API with methods: fit, transform, fit_transform and
        inverse_transform. Transformation is applied to each `series` before training
        the forecaster. ColumnTransformers are not allowed since they do not have
        inverse_transform method.

            - If single transformer: it is cloned and applied to all series.
            - If `dict` of transformers: a different transformer can be used for each
            series.
    fit_kwargs : dict, default `None`
        Additional arguments to be passed to the `fit` method of the regressor.
    forecaster_id : str, int, default `None`
        Name used as an identifier of the forecaster.
    steps : Ignored
        Not used, present here for API consistency by convention.
    lags  : Ignored
        Not used, present here for API consistency by convention.
    transformer_exog : Ignored
        Not used, present here for API consistency by convention.
    weight_func : Ignored
        Not used, present here for API consistency by convention.
    n_jobs : Ignored
        Not used, present here for API consistency by convention.

    Attributes
    ----------
    regressor : regressor or pipeline compatible with the TensorFlow API
        An instance of a regressor or pipeline compatible with the TensorFlow API.
        An instance of this regressor is trained for each step. All of them
        are stored in `self.regressors_`.
    levels : str, list
        Name of one or more time series to be predicted. This determine the series
        the forecaster will be handling. If `None`, all series used during training
        will be available for prediction.
    steps : int
        Number of future steps the forecaster will predict when using method
        `predict()`. Since a different model is created for each step, this value
        should be defined before training.
    lags : numpy ndarray
        Lags used as predictors.
    transformer_series : object, dict
        An instance of a transformer (preprocessor) compatible with the scikit-learn
        preprocessing API with methods: fit, transform, fit_transform and
        inverse_transform. Transformation is applied to each `series` before training
        the forecaster. ColumnTransformers are not allowed since they do not have
        inverse_transform method.

            - If single transformer: it is cloned and applied to all series.
            - If `dict` of transformers: a different transformer can be used for each
            series.
    transformer_series_ : dict
        Dictionary with the transformer for each series. It is created cloning the
        objects in `transformer_series` and is used internally to avoid overwriting.
    transformer_exog : Ignored
        Not used, present here for API consistency by convention.
    max_lag : int
        Maximum value of lag included in `lags`.
    window_size : int
        Size of the window needed to create the predictors.
    last_window : pandas Series
        Last window seen by the forecaster during training. It stores the values
        needed to predict the next `step` immediately after the training data.
    index_type : type
        Type of index of the input used in training.
    index_freq : str
        Frequency of Index of the input used in training.
    training_range: pandas Index
        First and last values of index of the data used during training.
    included_exog : bool
        If the forecaster has been trained using exogenous variable/s.
    exog_type : type
        Type of exogenous variable/s used in training.
    exog_dtypes : dict
        Type of each exogenous variable/s used in training. If `transformer_exog`
        is used, the dtypes are calculated after the transformation.
    exog_col_names : list
        Names of columns of `exog` if `exog` used in training was a pandas
        DataFrame.
    series_col_names : list
        Names of the series used during training.
    X_train_dim_names : dict
        Labels for the multi-dimensional arrays created internally for training.
    y_train_dim_names : dict
        Labels for the multi-dimensional arrays created internally for training.
    fit_kwargs : dict
        Additional arguments to be passed to the `fit` method of the regressor.
    in_sample_residuals : dict
        Residuals of the models when predicting training data. Only stored up to
        1000 values per model in the form `{step: residuals}`. If `transformer_series`
        is not `None`, residuals are stored in the transformed scale.
    out_sample_residuals : dict
        Residuals of the models when predicting non training data. Only stored
        up to 1000 values per model in the form `{step: residuals}`. If `transformer_series`
        is not `None`, residuals are assumed to be in the transformed scale. Use
        `set_out_sample_residuals()` method to set values.
    fitted : bool
        Tag to identify if the regressor has been fitted (trained).
    creation_date : str
        Date of creation.
    fit_date : str
        Date of last fit.
    skforcast_version : str
        Version of skforecast library used to create the forecaster.
    python_version : str
        Version of python used to create the forecaster.
    forecaster_id : str, int
        Name used as an identifier of the forecaster.
    history : dict
        Dictionary with the history of the training of each step. It is created
        internally to avoid overwriting.

    Notes
    -----


    """

    def __init__(
        self,
        regressor: object,
        levels: Union[str, list],
        transformer_series: Optional[Union[object, dict]] = MinMaxScaler(),
        weight_func: Optional[Callable] = None,
        fit_kwargs: Optional[dict] = {},
        forecaster_id: Optional[Union[str, int]] = None,
        n_jobs: Any = None,
        step: Any = None,
        lags: Any = None,
        transformer_exog: Any = None,
    ) -> None:
        self.levels = levels
        self.transformer_series = transformer_series
        self.transformer_series_ = None
        self.transformer_exog = None
        self.weight_func = weight_func
        self.source_code_weight_func = None
        self.max_lag = None
        self.window_size = None
        self.last_window = None
        self.index_type = None
        self.index_freq = None
        self.training_range = None
        self.included_exog = False
        self.exog_type = None
        self.exog_dtypes = None
        self.exog_col_names = None
        self.series_col_names = None
        self.X_train_dim_names = None
        self.y_train_dim_names = None
        self.fitted = False
        self.creation_date = pd.Timestamp.today().strftime("%Y-%m-%d %H:%M:%S")
        self.fit_date = None
        self.skforecast_version = skforecast.__version__
        self.python_version = sys.version.split(" ")[0]
        self.forecaster_id = forecaster_id
        self.history = None

        # Infer parameters from the model
        self.regressor = regressor
        layer_init = self.regressor.layers[0]
        self.lags = np.arange(layer_init.input_shape[0][1]) + 1
        self.max_lag = np.max(self.lags)
        self.window_size = self.max_lag
        self.series = layer_init.input_shape[0][2]
        layer_end = self.regressor.layers[-1]
        self.steps = layer_end.output_shape[1]
        self.outputs = layer_end.output_shape[-1]

        if not isinstance(levels, (list, str, type(None))):
            raise TypeError(
                f"`levels` argument must be a string, list or. Got {type(levels)}."
            )

        if isinstance(levels, str):
            self.levels = [levels]

        self.series_val = None
        if "series_val" in fit_kwargs:
            self.series_val = fit_kwargs["series_val"]
            fit_kwargs.pop("series_val")

        self.fit_kwargs = check_select_fit_kwargs(
            regressor=self.regressor, fit_kwargs=fit_kwargs
        )

    def __repr__(self) -> str:
        """
        Information displayed when a ForecasterRnn object is printed.
        """

        if isinstance(self.regressor, sklearn.pipeline.Pipeline):
            name_pipe_steps = tuple(
                name + "__" for name in self.regressor.named_steps.keys()
            )
            params = {
                key: value
                for key, value in self.regressor.get_params().items()
                if key.startswith(name_pipe_steps)
            }
        else:
            params = self.regressor.get_config()
            compile_config = self.regressor.get_compile_config()

        info = (
            f"{'=' * len(type(self).__name__)} \n"
            f"{type(self).__name__} \n"
            f"{'=' * len(type(self).__name__)} \n"
            f"Regressor: {self.regressor} \n"
            f"Lags: {self.lags} \n"
            f"Transformer for series: {self.transformer_series} \n"
            f"Window size: {self.window_size} \n"
            f"Target series, levels: {self.levels} \n"
            f"Multivariate series (names): {self.series_col_names} \n"
            f"Maximum steps predicted: {self.steps} \n"
            f"Training range: {self.training_range.to_list() if self.fitted else None} \n"
            f"Training index type: {str(self.index_type).split('.')[-1][:-2] if self.fitted else None} \n"
            f"Training index frequency: {self.index_freq if self.fitted else None} \n"
            f"Model parameters: {params} \n"
            f"Compile parameters: {compile_config} \n"
            f"fit_kwargs: {self.fit_kwargs} \n"
            f"Creation date: {self.creation_date} \n"
            f"Last fit date: {self.fit_date} \n"
            f"Skforecast version: {self.skforecast_version} \n"
            f"Python version: {self.python_version} \n"
            f"Forecaster id: {self.forecaster_id} \n"
        )

        return info

    def _create_lags(
        self,
        y: np.ndarray,
        lags: np.ndarray,
    ) -> Tuple[np.ndarray, np.ndarray]:
        """
        Transforms a 1d array into a 3d array (X) and a 3d array (y). Each row
        in X is associated with a value of y and it represents the lags that
        precede it.

        Notice that, the returned matrix X_data, contains the lag 1 in the first
        column, the lag 2 in the second column and so on.

        Parameters
        ----------
        y : numpy ndarray
            1d numpy ndarray Training time series.
        lags : numpy ndarray
            lags to create.

        Returns
        -------
        X_data : numpy ndarray
            3d numpy ndarray with the lagged values (predictors).
            Shape: (samples - max(self.lags), len(self.lags))
        y_data : numpy ndarray
            3d numpy ndarray with the values of the time series related to each
            row of `X_data` for each step.
            Shape: (len(self.steps), samples - max(self.lags))

        """

        n_splits = len(y) - self.max_lag - (self.steps - 1)  # rows of y_data
        if n_splits <= 0:
            raise ValueError(
                (
                    f"The maximum lag ({self.max_lag}) must be less than the length "
                    f"of the series minus the number of steps ({len(y)-(self.steps-1)})."
                )
            )

        X_data = np.full(shape=(n_splits, len(lags)), fill_value=np.nan, dtype=float)
        for i, lag in enumerate(lags):
            X_data[:, i] = y[self.max_lag - lag : -(lag + self.steps - 1)]

        y_data = np.full(shape=(n_splits, self.steps), fill_value=np.nan, dtype=float)
        for step in range(self.steps):
            y_data[:, step] = y[self.max_lag + step : self.max_lag + step + n_splits]

        return X_data, y_data

    def create_train_X_y(
        self, series: pd.DataFrame, exog: Any = None
    ) -> Tuple[np.ndarray, np.ndarray, dict]:
        """
        Create training matrices. The resulting multi-dimensional matrices contain
        the target variable and predictors needed to train the model.

        Parameters
        ----------
        series : pandas DataFrame
            Training time series.
        exog : Ignored
            Not used, present here for API consistency by convention. This type of
            forecaster does not allow exogenous variables.

        Returns
        -------
        X_train : np.ndarray
            Training values (predictors) for each step. The resulting array has
            3 dimensions: (time_points, n_lags, n_series)
        y_train : np.ndarray
            Values (target) of the time series related to each row of `X_train`.
            The resulting array has 3 dimensions: (time_points, n_steps, n_levels)
        dimension_names : dict
            Labels for the multi-dimensional arrays created internally for training.

        """

        if not isinstance(series, pd.DataFrame):
            raise TypeError(f"`series` must be a pandas DataFrame. Got {type(series)}.")

        series_col_names = list(series.columns)

        if not set(self.levels).issubset(set(series.columns)):
            raise ValueError(
                (
                    f"`levels` defined when initializing the forecaster must be included "
                    f"in `series` used for trainng. {set(self.levels) - set(series.columns)} "
                    f"not found."
                )
            )

        if len(series) < self.max_lag + self.steps:
            raise ValueError(
                (
                    f"Minimum length of `series` for training this forecaster is "
                    f"{self.max_lag + self.steps}. Got {len(series)}. Reduce the "
                    f"number of predicted steps, {self.steps}, or the maximum "
                    f"lag, {self.max_lag}, if no more data is available."
                )
            )

        if self.transformer_series is None:
            self.transformer_series_ = {serie: None for serie in series_col_names}
        elif not isinstance(self.transformer_series, dict):
            self.transformer_series_ = {
                serie: clone(self.transformer_series) for serie in series_col_names
            }
        else:
            self.transformer_series_ = {serie: None for serie in series_col_names}
            # Only elements already present in transformer_series_ are updated
            self.transformer_series_.update(
                (k, v)
                for k, v in deepcopy(self.transformer_series).items()
                if k in self.transformer_series_
            )
            series_not_in_transformer_series = set(series.columns) - set(
                self.transformer_series.keys()
            )
            if series_not_in_transformer_series:
                warnings.warn(
                    (
                        f"{series_not_in_transformer_series} not present in `transformer_series`."
                        f" No transformation is applied to these series."
                    ),
                    IgnoredArgumentWarning,
                )

        # Step 1: Create lags for all columns
        X_train = []
        y_train = []

        for i, serie in enumerate(series.columns):
            x = series[serie]
            check_y(y=x)
            x = transform_series(
                series=x,
                transformer=self.transformer_series_[serie],
                fit=True,
                inverse_transform=False,
            )
            X, _ = self._create_lags(x, self.lags)
            X_train.append(X)

        for i, serie in enumerate(self.levels):
            y = series[serie]
            check_y(y=y)
            y = transform_series(
                series=y,
                transformer=self.transformer_series_[serie],
                fit=True,
                inverse_transform=False,
            )

            _, y = self._create_lags(y, self.lags)
            y_train.append(y)

        X_train = np.stack(X_train, axis=2)
        y_train = np.stack(y_train, axis=2)

        train_index = series.index.to_list()[
            self.max_lag : (len(series.index.to_list()) - self.steps + 1)
        ]
        dimension_names = {
            "X_train": {
                0: train_index,
                1: ["lag_" + str(l) for l in self.lags],
                2: series.columns.to_list(),
            },
            "y_train": {
                0: train_index,
                1: ["step_" + str(l) for l in np.array(range(self.steps)) + 1],
                2: self.levels,
            },
        }

        return X_train, y_train, dimension_names

    def fit(
        self,
        series: pd.DataFrame,
        store_in_sample_residuals: bool = True,
        exog: Any = None,
    ) -> None:
        """
        Training Forecaster.

        Additional arguments to be passed to the `fit` method of the regressor
        can be added with the `fit_kwargs` argument when initializing the forecaster.

        Parameters
        ----------
        series : pandas DataFrame
            Training time series.
        store_in_sample_residuals : bool, default `True`
            If `True`, in-sample residuals will be stored in the forecaster object
            after fitting.
        exog : Ignored
            Not used, present here for API consistency by convention.

        Returns
        -------
        None

        """

        # Reset values in case the forecaster has already been fitted.
        self.index_type = None
        self.index_freq = None
        self.last_window = None
        self.included_exog = None
        self.exog_type = None
        self.exog_dtypes = None
        self.exog_col_names = None
        self.series_col_names = None
        self.X_train_dim_names = None
        self.y_train_dim_names = None
        self.in_sample_residuals = None
        self.fitted = False
        self.training_range = None

        self.series_col_names = list(series.columns)

        X_train, y_train, X_train_dim_names = self.create_train_X_y(series=series)
        self.X_train_dim_names = X_train_dim_names["X_train"]
        self.y_train_dim_names = X_train_dim_names["y_train"]

        if self.series_val is not None:
            X_val, y_val, _ = self.create_train_X_y(series=self.series_val)
            history = self.regressor.fit(
                x=X_train, y=y_train, validation_data=(X_val, y_val), **self.fit_kwargs
            )
        else:
            history = self.regressor.fit(x=X_train, y=y_train, **self.fit_kwargs)

        self.history = history.history
        self.fitted = True
        self.fit_date = pd.Timestamp.today().strftime("%Y-%m-%d %H:%M:%S")
        _, y_index = preprocess_y(y=series[self.levels], return_values=False)
        self.training_range = y_index[[0, -1]]
        self.index_type = type(y_index)
        if isinstance(y_index, pd.DatetimeIndex):
            self.index_freq = y_index.freqstr
        else:
            self.index_freq = y_index.step

        self.last_window = series.iloc[-self.max_lag :].copy()

    def predict(
        self,
        steps: Optional[Union[int, list]] = None,
        levels: Optional[Union[str, list]] = None,
        last_window: Optional[pd.DataFrame] = None,
        exog: Any = None,
    ) -> pd.DataFrame:
        """
        Predict n steps ahead

        Parameters
        ----------
        steps : int, list, None, default `None`
            Predict n steps. The value of `steps` must be less than or equal to the
            value of steps defined when initializing the forecaster. Starts at 1.

                - If `int`: Only steps within the range of 1 to int are predicted.
                - If `list`: List of ints. Only the steps contained in the list
                are predicted.
                - If `None`: As many steps are predicted as were defined at
                initialization.
        levels : str, list, default `None`
            Name of one or more time series to be predicted. It must be included
            in `levels` defined when initializing the forecaster. If `None`, all
            all series used during training will be available for prediction.
        last_window : pandas DataFrame, default `None`
            Series values used to create the predictors (lags) needed in the
            first iteration of the prediction (t + 1).
            If `last_window = None`, the values stored in `self.last_window` are
            used to calculate the initial predictors, and the predictions start
            right after training data.
        exog : Ignored
            Not used, present here for API consistency by convention.

        Returns
        -------
        predictions : pandas DataFrame
            Predicted values.

        """

        if levels is None:
            levels = self.levels
        elif isinstance(levels, str):
            levels = [levels]

        if isinstance(steps, int):
            steps = list(np.arange(steps) + 1)
        elif steps is None:
            steps = list(np.arange(self.steps) + 1)
        elif isinstance(steps, list):
            steps = list(np.array(steps))

        for step in steps:
            if not isinstance(step, (int, np.int64, np.int32)):
                raise TypeError(
                    (
                        f"`steps` argument must be an int, a list of ints or `None`. "
                        f"Got {type(steps)}."
                    )
                )

        if last_window is None:
            last_window = self.last_window

        check_predict_input(
            forecaster_name=type(self).__name__,
            steps=steps,
            fitted=self.fitted,
            included_exog=self.included_exog,
            index_type=self.index_type,
            index_freq=self.index_freq,
            window_size=self.window_size,
            last_window=last_window,
            last_window_exog=None,
            exog=None,
            exog_type=None,
            exog_col_names=None,
            interval=None,
            alpha=None,
            max_steps=self.steps,
            levels=levels,
            levels_forecaster=self.levels,
            series_col_names=self.series_col_names,
        )

<<<<<<< HEAD
        last_window = last_window.iloc[-self.window_size :, :].copy()
=======
        last_window = last_window.iloc[-self.window_size:, ].copy()

>>>>>>> 46e47d0d
        for serie_name in self.series_col_names:
            last_window_serie = transform_series(
                series=last_window[serie_name],
                transformer=self.transformer_series_[serie_name],
                fit=False,
                inverse_transform=False,
            )
            last_window_values, last_window_index = preprocess_last_window(
                last_window=last_window_serie
            )
            last_window.loc[:, serie_name] = last_window_values

        X = np.reshape(last_window.to_numpy(), (1, self.max_lag, last_window.shape[1]))
        predictions = self.regressor.predict(X, verbose=0)
        predictions_reshaped = np.reshape(
            predictions, (predictions.shape[1], predictions.shape[2])
        )
        idx = expand_index(index=last_window_index, steps=max(steps))

        predictions = pd.DataFrame(
            data=predictions_reshaped[np.array(steps) - 1],
            columns=self.levels,
            index=idx[np.array(steps) - 1],
        )
        predictions = predictions[levels]

        for serie in levels:
            x = predictions[serie]
            check_y(y=x)
            x = transform_series(
                series=x,
                transformer=self.transformer_series_[serie],
                fit=False,
                inverse_transform=True,
            )
            predictions.loc[:, serie] = x

        return predictions

    def plot_history(self):
        """
        Plots the training and validation loss curves from the given history object stores
        in the ForecasterRnn.

        Parameters
        ----------
        None

        Raises
        ------
        ValueError
            If 'val_loss' key is not present in the history dictionary.

        Returns
        -------
        None
        """

        # Setting up the plot style

        if self.history is None:
            raise ValueError("ForecasterRnn has not been fitted yet.")

        plt.figure(figsize=(10, 4))

        # Plotting training loss
        plt.plot(
            range(1, len(self.history["loss"]) + 1),
            self.history["loss"],
            color="b",
            label="Training Loss",
        )

        # Plotting validation loss
        if "val_loss" in self.history:
            plt.plot(
                range(1, len(self.history["val_loss"]) + 1),
                self.history["val_loss"],
                color="r",
                label="Validation Loss",
            )

        # Labeling the axes and adding a title
        plt.xlabel("Epochs")
        plt.ylabel("Loss")
        plt.title("Training and Validation Loss")

        # Adding a legend
        plt.legend()

        # Displaying grid for better readability
        plt.grid(True, linestyle="--", alpha=0.7)

        # Setting x-axis ticks to integers only
        plt.xticks(range(1, len(self.history["loss"]) + 1))

        # Showing the plot
        plt.show()

<<<<<<< HEAD
=======

>>>>>>> 46e47d0d
    # def predict_bootstrapping(
    #     self,
    #     steps: Optional[Union[int, list]] = None,
    #     last_window: Optional[pd.DataFrame] = None,
    #     exog: Optional[Union[pd.Series, pd.DataFrame]] = None,
    #     n_boot: int = 500,
    #     random_state: int = 123,
    #     in_sample_residuals: bool = True,
    #     levels: Any = None,
    # ) -> pd.DataFrame:
    #     """
    #     Generate multiple forecasting predictions using a bootstrapping process.
    #     By sampling from a collection of past observed errors (the residuals),
    #     each iteration of bootstrapping generates a different set of predictions.
    #     See the Notes section for more information.

    #     Parameters
    #     ----------
    #     steps : int, list, None, default `None`
    #         Predict n steps. The value of `steps` must be less than or equal to the
    #         value of steps defined when initializing the forecaster. Starts at 1.

    #             - If `int`: Only steps within the range of 1 to int are predicted.
    #             - If `list`: List of ints. Only the steps contained in the list
    #             are predicted.
    #             - If `None`: As many steps are predicted as were defined at
    #             initialization.
    #     last_window : pandas DataFrame, default `None`
    #         Series values used to create the predictors (lags) needed in the
    #         first iteration of the prediction (t + 1).
    #         If `last_window = None`, the values stored in` self.last_window` are
    #         used to calculate the initial predictors, and the predictions start
    #         right after training data.
    #     exog : pandas Series, pandas DataFrame, default `None`
    #         Exogenous variable/s included as predictor/s.
    #     n_boot : int, default `500`
    #         Number of bootstrapping iterations used to estimate prediction
    #         intervals.
    #     random_state : int, default `123`
    #         Sets a seed to the random generator, so that boot intervals are always
    #         deterministic.
    #     in_sample_residuals : bool, default `True`
    #         If `True`, residuals from the training data are used as proxy of
    #         prediction error to create prediction intervals. If `False`, out of
    #         sample residuals are used. In the latter case, the user should have
    #         calculated and stored the residuals within the forecaster (see
    #         `set_out_sample_residuals()`).
    #     levelss : Ignored
    #         Not used, present here for API consistency by convention.

    #     Returns
    #     -------
    #     boot_predictions : pandas DataFrame
    #         Predictions generated by bootstrapping.
    #         Shape: (steps, n_boot)

    #     Notes
    #     -----
    #     More information about prediction intervals in forecasting:
    #     https://otexts.com/fpp3/prediction-intervals.html#prediction-intervals-from-bootstrapped-residuals
    #     Forecasting: Principles and Practice (3nd ed) Rob J Hyndman and George Athanasopoulos.

    #     """

    #     if isinstance(steps, int):
    #         steps = list(np.arange(steps) + 1)
    #     elif steps is None:
    #         steps = list(np.arange(self.steps) + 1)
    #     elif isinstance(steps, list):
    #         steps = list(np.array(steps))

    #     if in_sample_residuals:
    #         if not set(steps).issubset(set(self.in_sample_residuals.keys())):
    #             raise ValueError(
    #                 (
    #                     f"Not `forecaster.in_sample_residuals` for steps: "
    #                     f"{set(steps) - set(self.in_sample_residuals.keys())}."
    #                 )
    #             )
    #         residuals = self.in_sample_residuals
    #     else:
    #         if self.out_sample_residuals is None:
    #             raise ValueError(
    #                 (
    #                     "`forecaster.out_sample_residuals` is `None`. Use "
    #                     "`in_sample_residuals=True` or method `set_out_sample_residuals()` "
    #                     "before `predict_interval()`, `predict_bootstrapping()` or "
    #                     "`predict_dist()`."
    #                 )
    #             )
    #         else:
    #             if not set(steps).issubset(set(self.out_sample_residuals.keys())):
    #                 raise ValueError(
    #                     (
    #                         f"Not `forecaster.out_sample_residuals` for steps: "
    #                         f"{set(steps) - set(self.out_sample_residuals.keys())}. "
    #                         f"Use method `set_out_sample_residuals()`."
    #                     )
    #                 )
    #         residuals = self.out_sample_residuals

    #     check_residuals = (
    #         "forecaster.in_sample_residuals"
    #         if in_sample_residuals
    #         else "forecaster.out_sample_residuals"
    #     )
    #     for step in steps:
    #         if residuals[step] is None:
    #             raise ValueError(
    #                 (
    #                     f"forecaster residuals for step {step} are `None`. "
    #                     f"Check {check_residuals}."
    #                 )
    #             )
    #         elif (residuals[step] == None).any():
    #             raise ValueError(
    #                 (
    #                     f"forecaster residuals for step {step} contains `None` values. "
    #                     f"Check {check_residuals}."
    #                 )
    #             )

    #     predictions = self.predict(steps=steps, last_window=last_window, exog=exog)

    #     # Predictions must be in the transformed scale before adding residuals
    #     predictions = transform_dataframe(
    #         df=predictions,
    #         transformer=self.transformer_series_[self.levels],
    #         fit=False,
    #         inverse_transform=False,
    #     )
    #     boot_predictions = pd.concat([predictions] * n_boot, axis=1)
    #     boot_predictions.columns = [f"pred_boot_{i}" for i in range(n_boot)]

    #     for i, step in enumerate(steps):
    #         rng = np.random.default_rng(seed=random_state)
    #         sample_residuals = rng.choice(a=residuals[step], size=n_boot, replace=True)
    #         boot_predictions.iloc[i, :] = boot_predictions.iloc[i, :] + sample_residuals

    #     if self.transformer_series_[self.levels]:
    #         for col in boot_predictions.columns:
    #             boot_predictions[col] = transform_series(
    #                 series=boot_predictions[col],
    #                 transformer=self.transformer_series_[self.levels],
    #                 fit=False,
    #                 inverse_transform=True,
    #             )

    #     return boot_predictions


    # def predict_interval(
    #     self,
    #     steps: Optional[Union[int, list]] = None,
    #     last_window: Optional[pd.DataFrame] = None,
    #     exog: Optional[Union[pd.Series, pd.DataFrame]] = None,
    #     interval: list = [5, 95],
    #     n_boot: int = 500,
    #     random_state: int = 123,
    #     in_sample_residuals: bool = True,
    #     levelss: Any = None,
    # ) -> pd.DataFrame:
    #     """
    #     Bootstrapping based prediction intervals.
    #     Both predictions and intervals are returned.

    #     Parameters
    #     ----------
    #     steps : int, list, None, default `None`
    #         Predict n steps. The value of `steps` must be less than or equal to the
    #         value of steps defined when initializing the forecaster. Starts at 1.

    #             - If `int`: Only steps within the range of 1 to int are predicted.
    #             - If `list`: List of ints. Only the steps contained in the list
    #             are predicted.
    #             - If `None`: As many steps are predicted as were defined at
    #             initialization.
    #     last_window : pandas DataFrame, default `None`
    #         Series values used to create the predictors (lags) needed in the
    #         first iteration of the prediction (t + 1).
    #         If `last_window = None`, the values stored in` self.last_window` are
    #         used to calculate the initial predictors, and the predictions start
    #         right after training data.
    #     exog : pandas Series, pandas DataFrame, default `None`
    #         Exogenous variable/s included as predictor/s.
    #     interval : list, default `[5, 95]`
    #         Confidence of the prediction interval estimated. Sequence of
    #         percentiles to compute, which must be between 0 and 100 inclusive.
    #         For example, interval of 95% should be as `interval = [2.5, 97.5]`.
    #     n_boot : int, default `500`
    #         Number of bootstrapping iterations used to estimate prediction
    #         intervals.
    #     random_state : int, default `123`
    #         Sets a seed to the random generator, so that boot intervals are always
    #         deterministic.
    #     in_sample_residuals : bool, default `True`
    #         If `True`, residuals from the training data are used as proxy of
    #         prediction error to create prediction intervals. If `False`, out of
    #         sample residuals are used. In the latter case, the user should have
    #         calculated and stored the residuals within the forecaster (see
    #         `set_out_sample_residuals()`).
    #     levelss : Ignored
    #         Not used, present here for API consistency by convention.

    #     Returns
    #     -------
    #     predictions : pandas DataFrame
    #         Values predicted by the forecaster and their estimated interval.

    #             - pred: predictions.
    #             - lower_bound: lower bound of the interval.
    #             - upper_bound: upper bound of the interval.

    #     Notes
    #     -----
    #     More information about prediction intervals in forecasting:
    #     https://otexts.com/fpp2/prediction-intervals.html
    #     Forecasting: Principles and Practice (2nd ed) Rob J Hyndman and
    #     George Athanasopoulos.

    #     """

    #     check_interval(interval=interval)

    #     predictions = self.predict(steps=steps, last_window=last_window, exog=exog)

    #     boot_predictions = self.predict_bootstrapping(
    #         steps=steps,
    #         last_window=last_window,
    #         exog=exog,
    #         n_boot=n_boot,
    #         random_state=random_state,
    #         in_sample_residuals=in_sample_residuals,
    #     )

    #     interval = np.array(interval) / 100
    #     predictions_interval = boot_predictions.quantile(q=interval, axis=1).transpose()
    #     predictions_interval.columns = ["lower_bound", "upper_bound"]
    #     predictions = pd.concat((predictions, predictions_interval), axis=1)

    #     return predictions

    # def predict_dist(
    #     self,
    #     distribution: object,
    #     steps: Optional[Union[int, list]] = None,
    #     last_window: Optional[pd.DataFrame] = None,
    #     exog: Optional[Union[pd.Series, pd.DataFrame]] = None,
    #     n_boot: int = 500,
    #     random_state: int = 123,
    #     in_sample_residuals: bool = True,
    #     levelss: Any = None,
    # ) -> pd.DataFrame:
    #     """
    #     Fit a given probability distribution for each step. After generating
    #     multiple forecasting predictions through a bootstrapping process, each
    #     step is fitted to the given distribution.

    #     Parameters
    #     ----------
    #     distribution : Object
    #         A distribution object from scipy.stats.
    #     steps : int, list, None, default `None`
    #         Predict n steps. The value of `steps` must be less than or equal to the
    #         value of steps defined when initializing the forecaster. Starts at 1.

    #             - If `int`: Only steps within the range of 1 to int are predicted.
    #             - If `list`: List of ints. Only the steps contained in the list
    #             are predicted.
    #             - If `None`: As many steps are predicted as were defined at
    #             initialization.
    #     last_window : pandas DataFrame, default `None`
    #         Series values used to create the predictors (lags) needed in the
    #         first iteration of the prediction (t + 1).
    #         If `last_window = None`, the values stored in` self.last_window` are
    #         used to calculate the initial predictors, and the predictions start
    #         right after training data.
    #     exog : pandas Series, pandas DataFrame, default `None`
    #         Exogenous variable/s included as predictor/s.
    #     n_boot : int, default `500`
    #         Number of bootstrapping iterations used to estimate prediction
    #         intervals.
    #     random_state : int, default `123`
    #         Sets a seed to the random generator, so that boot intervals are always
    #         deterministic.
    #     in_sample_residuals : bool, default `True`
    #         If `True`, residuals from the training data are used as proxy of
    #         prediction error to create prediction intervals. If `False`, out of
    #         sample residuals are used. In the latter case, the user should have
    #         calculated and stored the residuals within the forecaster (see
    #         `set_out_sample_residuals()`).
    #     levelss : Ignored
    #         Not used, present here for API consistency by convention.

    #     Returns
    #     -------
    #     predictions : pandas DataFrame
    #         Distribution parameters estimated for each step.

    #     """

    #     boot_samples = self.predict_bootstrapping(
    #         steps=steps,
    #         last_window=last_window,
    #         exog=exog,
    #         n_boot=n_boot,
    #         random_state=random_state,
    #         in_sample_residuals=in_sample_residuals,
    #     )

    #     param_names = [
    #         p for p in inspect.signature(distribution._pdf).parameters if not p == "x"
    #     ] + ["loc", "scale"]
    #     param_values = np.apply_along_axis(
    #         lambda x: distribution.fit(x), axis=1, arr=boot_samples
    #     )
    #     predictions = pd.DataFrame(
    #         data=param_values, columns=param_names, index=boot_samples.index
    #     )

    #     return predictions

    def set_params(self, params: dict) -> None:  # TODO testear
        """
        Set new values to the parameters of the scikit learn model stored in the
        forecaster. It is important to note that all models share the same
        configuration of parameters and hyperparameters.

        Parameters
        ----------
        params : dict
            Parameters values.

        Returns
        -------
        None

        """

        self.regressor = clone(self.regressor)
        self.regressor.reset_states()
        self.regressor.compile(**params)

    def set_fit_kwargs(self, fit_kwargs: dict) -> None:
        """
        Set new values for the additional keyword arguments passed to the `fit`
        method of the regressor.

        Parameters
        ----------
        fit_kwargs : dict
            Dict of the form {"argument": new_value}.

        Returns
        -------
        None

        """

        self.fit_kwargs = check_select_fit_kwargs(self.regressor, fit_kwargs=fit_kwargs)

    def set_lags(self, lags: Union[int, np.ndarray, list, dict]) -> None:
        """
        Not used, present here for API consistency by convention.

        Returns
        -------
        None

        """

        pass

    def set_out_sample_residuals(
        self,
        residuals: np.ndarray,
        append: bool = True,
        transform: bool = True,
        random_state: int = 123,
    ) -> None:
        """
        Set new values to the attribute `out_sample_residuals`. Out of sample
        residuals are meant to be calculated using observations that did not
        participate in the training process.

        Parameters
        ----------
        residuals : numpy ndarray
            Values of residuals. If len(residuals) > 1000, only a random sample
            of 1000 values are stored.
        append : bool, default `True`
            If `True`, new residuals are added to the once already stored in the
            attribute `out_sample_residuals`. Once the limit of 1000 values is
            reached, no more values are appended. If False, `out_sample_residuals`
            is overwritten with the new residuals.
        transform : bool, default `True`
            If `True`, new residuals are transformed using self.transformer_y.
        random_state : int, default `123`
            Sets a seed to the random sampling for reproducible output.

        Returns
        -------
        None

        """

        if not isinstance(residuals, np.ndarray):
            raise TypeError(
                f"`residuals` argument must be `numpy ndarray`. Got {type(residuals)}."
            )

        if not transform and self.transformer_y is not None:
            warnings.warn(
                (
                    f"Argument `transform` is set to `False` but forecaster was trained "
                    f"using a transformer {self.transformer_y}. Ensure that the new residuals "
                    f"are already transformed or set `transform=True`."
                )
            )

        if transform and self.transformer_y is not None:
            warnings.warn(
                (
                    f"Residuals will be transformed using the same transformer used "
                    f"when training the forecaster ({self.transformer_y}). Ensure that the "
                    f"new residuals are on the same scale as the original time series."
                )
            )

            residuals = transform_series(
                series=pd.Series(residuals, name="residuals"),
                transformer=self.transformer_y,
                fit=False,
                inverse_transform=False,
            ).to_numpy()

        if len(residuals) > 1000:
            rng = np.random.default_rng(seed=random_state)
            residuals = rng.choice(a=residuals, size=1000, replace=False)

        if append and self.out_sample_residuals is not None:
            free_space = max(0, 1000 - len(self.out_sample_residuals))
            if len(residuals) < free_space:
                residuals = np.hstack((self.out_sample_residuals, residuals))
            else:
                residuals = np.hstack(
                    (self.out_sample_residuals, residuals[:free_space])
                )

        self.out_sample_residuals = residuals<|MERGE_RESOLUTION|>--- conflicted
+++ resolved
@@ -620,12 +620,8 @@
             series_col_names=self.series_col_names,
         )
 
-<<<<<<< HEAD
-        last_window = last_window.iloc[-self.window_size :, :].copy()
-=======
         last_window = last_window.iloc[-self.window_size:, ].copy()
 
->>>>>>> 46e47d0d
         for serie_name in self.series_col_names:
             last_window_serie = transform_series(
                 series=last_window[serie_name],
@@ -725,10 +721,6 @@
         # Showing the plot
         plt.show()
 
-<<<<<<< HEAD
-=======
-
->>>>>>> 46e47d0d
     # def predict_bootstrapping(
     #     self,
     #     steps: Optional[Union[int, list]] = None,
